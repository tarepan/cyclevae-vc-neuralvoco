# -*- coding: utf-8 -*-

# Copyright 2020 Patrick Lumban Tobing (Nagoya University)
#  Apache 2.0  (http://www.apache.org/licenses/LICENSE-2.0)

from __future__ import division

import logging
import sys
import time
import math

import torch
import torch.nn.functional as F
import torch.fft
from torch import nn
from torch.autograd import Function

from torch.distributions.one_hot_categorical import OneHotCategorical

from torch import linalg as LA

import numpy as np

CLIP_1E12 = -14.162084148244246758816564788835 #laplace var. = 2*scale^2; log(scale) = (log(var)-log(2))/2; for var. >= 1e-12

# from softmax limit on 32-dim & for exp, also acceptable for sigmoid/tanh, but in C implementation they are [-17,89]/[-10,10]
MIN_CLAMP = -103
MAX_CLAMP = 85


def initialize(m):
    """FUNCTION TO INITILIZE CONV WITH XAVIER

    Arg:
        m (torch.nn.Module): torch nn module instance
    """
    if isinstance(m, nn.ConvTranspose2d) or isinstance(m, nn.ConvTranspose1d):
        nn.init.constant_(m.weight, 1.0)
        if m.bias is not None:
            nn.init.constant_(m.bias, 0.0)
    else:
        for name, param in m.named_parameters():
            if 'weight' in name and len(param.shape) > 1:
                nn.init.xavier_uniform_(param)
            elif 'bias' in name:
                nn.init.constant_(param, 0.0)


def encode_mu_law(x, mu=1024):
    """FUNCTION TO PERFORM MU-LAW ENCODING

    Args:
        x (ndarray): audio signal with the range from -1 to 1
        mu (int): quantized level

    Return:
        (ndarray): quantized audio signal with the range from 0 to mu - 1
    """
    mu = mu - 1
    fx = np.sign(x) * np.log(1 + mu * np.abs(x)) / np.log(1 + mu)
    return np.floor((fx + 1) / 2 * mu + 0.5).astype(np.int64)


def encode_mu_law_torch(x, mu=1024):
    """FUNCTION TO PERFORM MU-LAW ENCODING

    Args:
        x (ndarray): audio signal with the range from -1 to 1
        mu (int): quantized level

    Return:
        (ndarray): quantized audio signal with the range from 0 to mu - 1
    """
    mu = mu - 1
    fx = torch.sign(x) * torch.log1p(mu * torch.abs(x)) / np.log(1 + mu) # log1p(x) = log_e(1+x)
    return torch.floor((fx + 1) / 2 * mu + 0.5).long()


def decode_mu_law(y, mu=1024):
    """FUNCTION TO PERFORM MU-LAW DECODING

    Args:
        x (ndarray): quantized audio signal with the range from 0 to mu - 1
        mu (int): quantized level

    Return:
        (ndarray): audio signal with the range from -1 to 1
    """
    #fx = 2 * y / (mu - 1.) - 1.
    mu = mu - 1
    fx = y / mu * 2 - 1
    x = np.sign(fx) / mu * ((1 + mu) ** np.abs(fx) - 1)
    return np.clip(x, a_min=-1, a_max=0.999969482421875)


def decode_mu_law_torch(y, mu=1024):
    """FUNCTION TO PERFORM MU-LAW DECODING

    Args:
        x (ndarray): quantized audio signal with the range from 0 to mu - 1
        mu (int): quantized level

    Return:
        (ndarray): audio signal with the range from -1 to 1
    """
    #fx = 2 * y / (mu - 1.) - 1.
    mu = mu - 1
    fx = y / mu * 2 - 1
    x = torch.sign(fx) / mu * ((1 + mu) ** torch.abs(fx) - 1)
    return torch.clamp(x, min=-1, max=0.999969482421875)


class ConvTranspose2d(nn.ConvTranspose2d):
    """Conv1d module with customized initialization."""

    def __init__(self, *args, **kwargs):
        """Initialize Conv1d module."""
        super(ConvTranspose2d, self).__init__(*args, **kwargs)

    def reset_parameters(self):
        """Reset parameters."""
        torch.nn.init.constant_(self.weight, 1.0)
        if self.bias is not None:
            torch.nn.init.constant_(self.bias, 0.0)


class UpSampling(nn.Module):
    """UPSAMPLING LAYER WITH DECONVOLUTION

    Arg:
        upsampling_factor (int): upsampling factor
    """

    def __init__(self, upsampling_factor, bias=True):
        super(UpSampling, self).__init__()
        self.upsampling_factor = upsampling_factor
        self.bias = bias
        self.conv = ConvTranspose2d(1, 1,
                                       kernel_size=(1, self.upsampling_factor),
                                       stride=(1, self.upsampling_factor),
                                       bias=self.bias)

    def forward(self, x):
        """Forward calculation

        Arg:
            x (Variable): float tensor variable with the shape  (B x C x T)

        Return:
            (Variable): float tensor variable with the shape (B x C x T')
                        where T' = T * upsampling_factor
        """
        return self.conv(x.unsqueeze(1)).squeeze(1)


class SkewedConv1d(nn.Module):
    """1D SKEWED CONVOLUTION"""

    def __init__(self, in_dim=39, kernel_size=7, right_size=1, seg_conv=False, nonlinear=False, pad_first=False):
        super(SkewedConv1d, self).__init__()
        self.in_dim = in_dim
        self.kernel_size = kernel_size
        self.right_size = right_size
        self.rec_field = self.kernel_size
        self.left_size = self.kernel_size - 1 - self.right_size
        self.pad_first = pad_first
        if self.right_size < self.left_size:
            self.padding = self.left_size
            self.skew_left = True
            self.padding_1 = self.padding-self.right_size
        else:
            self.padding = self.right_size
            self.skew_left = False
            self.padding_1 = self.padding-self.left_size
        self.seg_conv = seg_conv
        if not self.seg_conv:
            self.out_dim = 128
        if nonlinear:
            if not self.pad_first:
                module_list = [nn.Conv1d(self.in_dim, self.out_dim, self.kernel_size, padding=self.padding),\
                                nn.PReLU(out_chn)]
            else:
                module_list = [nn.Conv1d(self.in_dim, self.out_dim, self.kernel_size), nn.PReLU(out_chn)]
            self.conv = nn.Sequential(*module_list)
        else:
            if not self.seg_conv:
                if not self.pad_first:
                    self.conv = nn.Conv1d(self.in_dim, self.out_dim, self.kernel_size, padding=self.padding)
                else:
                    self.conv = nn.Conv1d(self.in_dim, self.out_dim, self.kernel_size)
            else:
                if not self.pad_first:
                    self.conv = nn.Conv1d(self.in_dim, self.in_dim*self.rec_field, self.kernel_size, padding=self.padding)
                else:
                    self.conv = nn.Conv1d(self.in_dim, self.in_dim*self.rec_field, self.kernel_size)

    def forward(self, x):
        """Forward calculation

        Arg:
            x (Variable): float tensor variable with the shape  (B x C x T)

        Return:
            (Variable): float tensor variable with the shape (B x C x T)
        """

        if not self.pad_first:
            if self.padding_1 > 0:
                if self.skew_left:
                    return self.conv(x)[:,:,:-self.padding_1]
                else:
                    return self.conv(x)[:,:,self.padding_1:]
            else:
                return self.conv(x)
        else:
            return self.conv(x)


class TwoSidedDilConv1d(nn.Module):
    """1D TWO-SIDED DILATED CONVOLUTION"""

    def __init__(self, in_dim=39, kernel_size=3, layers=2, seg_conv=False, nonlinear=False, pad_first=False):
        super(TwoSidedDilConv1d, self).__init__()
        self.in_dim = in_dim
        self.kernel_size = kernel_size
        self.layers = layers
        self.rec_field = self.kernel_size**self.layers
        self.padding = int((self.rec_field-1)/2)
        self.pad_first = pad_first
        self.seg_conv = seg_conv
        module_list = []
        if not self.seg_conv:
            self.out_dim = 128
        if nonlinear:
            for i in range(self.layers):
                if i > 0:
                    in_chn = self.in_dim*(self.kernel_size**(i))
                    out_chn = self.in_dim*(self.kernel_size**(i+1))
                    module_list += [nn.Conv1d(in_chn, out_chn, self.kernel_size, dilation=self.kernel_size**i), \
                                    nn.PReLU(out_chn)]
                else:
                    out_chn = self.in_dim*(self.kernel_size**(i+1))
                    if not self.pad_first:
                        module_list += [nn.Conv1d(self.in_dim, out_chn, self.kernel_size, padding=self.padding),\
                                        nn.PReLU(out_chn)]
                    else:
                        module_list += [nn.Conv1d(self.in_dim, out_chn, self.kernel_size), nn.PReLU(out_chn)]
        else:
            if not self.seg_conv:
                for i in range(self.layers):
                    if i > 0:
                        module_list += [nn.Conv1d(self.in_dim,
                                        self.out_dim, self.kernel_size, \
                                            dilation=self.kernel_size**i)]
                    else:
                        if not self.pad_first:
                            module_list += [nn.Conv1d(self.in_dim, self.out_dim, \
                                            self.kernel_size, padding=self.padding)]
                        else:
                            module_list += [nn.Conv1d(self.in_dim, self.out_dim, self.kernel_size)]
            else:
                for i in range(self.layers):
                    if i > 0:
                        module_list += [nn.Conv1d(self.in_dim*(self.kernel_size**(i)), \
                                        self.in_dim*(self.kernel_size**(i+1)), self.kernel_size, \
                                            dilation=self.kernel_size**i)]
                    else:
                        if not self.pad_first:
                            module_list += [nn.Conv1d(self.in_dim, self.in_dim*(self.kernel_size**(i+1)), \
                                            self.kernel_size, padding=self.padding)]
                        else:
                            module_list += [nn.Conv1d(self.in_dim, self.in_dim*(self.kernel_size**(i+1)), self.kernel_size)]
        self.conv = nn.Sequential(*module_list)

    def forward(self, x):
        """Forward calculation

        Arg:
            x (Variable): float tensor variable with the shape  (B x C x T)

        Return:
            (Variable): float tensor variable with the shape (B x C x T)
        """

        return self.conv(x)


class CausalDilConv1d(nn.Module):
    """1D Causal DILATED CONVOLUTION"""

    def __init__(self, in_dim=11, kernel_size=2, layers=2, seg_conv=False, nonlinear=False, pad_first=False):
        super(CausalDilConv1d, self).__init__()
        self.in_dim = in_dim
        self.kernel_size = kernel_size
        self.layers = layers
        self.padding_list = [self.kernel_size**(i+1)-self.kernel_size**(i) for i in range(self.layers)]
        self.padding = sum(self.padding_list)
        self.rec_field = self.padding + 1
        self.pad_first = pad_first
        self.seg_conv = seg_conv
        if not self.seg_conv:
            self.out_dim = 128
        module_list = []
        if nonlinear:
            for i in range(self.layers):
                if i > 0:
                    in_chn = self.in_dim*(sum(self.padding_list[:i])+1)
                    out_chn = self.in_dim*(sum(self.padding_list[:i+1])+1)
                    module_list += [nn.Conv1d(in_chn, out_chn, self.kernel_size, dilation=self.kernel_size**i), \
                                    nn.PReLU(out_chn)]
                else:
                    out_chn = self.in_dim*(sum(self.padding_list[:i+1])+1)
                    if not self.pad_first:
                        module_list += [nn.Conv1d(self.in_dim, out_chn, self.kernel_size, padding=self.padding), \
                                        nn.PReLU(out_chn)]
                    else:
                        module_list += [nn.Conv1d(self.in_dim, out_chn, self.kernel_size), nn.PReLU(out_chn)]
        else:
            if not self.seg_conv:
                for i in range(self.layers):
                    if i > 0:
                        module_list += [nn.Conv1d(self.in_dim,
                                        self.out_dim, self.kernel_size, \
                                            dilation=self.kernel_size**i)]
                    else:
                        if not self.pad_first:
                            module_list += [nn.Conv1d(self.in_dim, self.out_din,
                                            self.kernel_size, padding=self.padding)]
                        else:
                            module_list += [nn.Conv1d(self.in_dim, self.out_dim,
                                            self.kernel_size)]
            else:
                for i in range(self.layers):
                    if i > 0:
                        module_list += [nn.Conv1d(self.in_dim*(sum(self.padding_list[:i])+1), \
                                        self.in_dim*(sum(self.padding_list[:i+1])+1), self.kernel_size, \
                                            dilation=self.kernel_size**i)]
                    else:
                        if not self.pad_first:
                            module_list += [nn.Conv1d(self.in_dim, self.in_dim*(sum(self.padding_list[:i+1])+1), \
                                            self.kernel_size, padding=self.padding)]
                        else:
                            module_list += [nn.Conv1d(self.in_dim, self.in_dim*(sum(self.padding_list[:i+1])+1), \
                                            self.kernel_size)]
        self.conv = nn.Sequential(*module_list)

    def forward(self, x):
        """Forward calculation

        Arg:
            x (Variable): float tensor variable with the shape  (B x C x T)

        Return:
            (Variable): float tensor variable with the shape (B x C x T)
        """

        if not self.pad_first:
            return self.conv(x)[:,:,:-self.padding]
        else:
            return self.conv(x)


class DualFC_(nn.Module):
    """Compact Dual Fully Connected layers based on LPCNet"""

    def __init__(self, in_dim=32, out_dim=32, lpc=6, bias=True, n_bands=5, mid_out=32):
        super(DualFC_, self).__init__()
        self.in_dim = in_dim
        self.out_dim = out_dim
        self.lpc = lpc
        self.n_bands = n_bands
        self.lpc2 = self.lpc*2
        self.bias = bias
        self.lpc4bands = self.lpc2*2*self.n_bands
        self.mid_out = mid_out

        self.mid_out_bands = self.mid_out*self.n_bands
        self.mid_out_bands2 = self.mid_out_bands*2
        self.conv = nn.Conv1d(self.in_dim, self.mid_out_bands2+self.lpc4bands, 1, bias=self.bias)
        self.fact = EmbeddingZero(1, self.mid_out_bands2+self.lpc4bands)
        self.out = nn.Conv1d(self.lpc2+self.mid_out, self.lpc2+self.out_dim, 1, bias=self.bias)

    def forward(self, x):
        """Forward calculation

        Arg:
            x (Variable): float tensor variable with the shape  (B x C_in x T)

        Return:
            (Variable): float tensor variable with the shape (B x T x C_out)
        """

        # out = fact_1 o tanh(conv_1 * x) + fact_2 o tanh(conv_2 * x)
        if self.n_bands > 1:
            if self.lpc > 0:
                conv_out = F.relu(self.conv(x)).transpose(1,2) # B x T x n_bands*(K*2+K*2+mid_dim*2)
                fact_weight = 0.5*torch.exp(torch.clamp(self.fact.weight[0], min=MIN_CLAMP, max=MAX_CLAMP)) # K*2+K*2+mid_dim*2
                B = x.shape[0]
                T = x.shape[2]
                # B x T x n_bands x (K+K+mid_dim)*2 --> B x (K+K+mid_dim) x (T x n_bands) --> B x T x n_bands x (K+K+out_dim)
                out = torch.clamp(self.out(torch.sum((conv_out*fact_weight).reshape(B,T,self.n_bands,2,-1), 3).reshape(B,T*self.n_bands,-1).transpose(1,2)),
                                        min=MIN_CLAMP, max=MAX_CLAMP).transpose(1,2).reshape(B,T,self.n_bands,-1)
                return torch.tanh(out[:,:,:,:self.lpc]), torch.exp(out[:,:,:,self.lpc:-self.out_dim]), F.tanhshrink(out[:,:,:,-self.out_dim:])
                # lpc_signs, lpc_mags, logits
            else:
                # B x T x n_bands x mid*2 --> B x (T x n_bands) x mid --> B x mid x (T x n_bands) --> B x T x n_bands x out_dim
                B = x.shape[0]
                T = x.shape[2]
                return F.tanhshrink(torch.clamp(self.out(torch.sum((F.relu(self.conv(x).transpose(1,2))
                            *(0.5*torch.exp(torch.clamp(self.fact.weight[0], min=MIN_CLAMP, max=MAX_CLAMP)))).reshape(B,T,self.n_bands,2,-1), 3).reshape(B,T*self.n_bands,-1).transpose(1,2)), min=MIN_CLAMP, max=MAX_CLAMP)).transpose(1,2).reshape(B,T,self.n_bands,-1)
                # logits
        else:
            if self.lpc > 0:
                conv = F.relu(self.conv(x)).transpose(1,2)
                fact_weight = 0.5*torch.exp(torch.clamp(self.fact.weight[0], min=MIN_CLAMP, max=MAX_CLAMP))
                # B x T x (K+K+mid_dim)*2 --> B x (K+K+mid_dim) x T --> B x T x (K+K+out_dim)
                out = torch.clamp(self.out(torch.sum((out*fact_weight).reshape(x.shape[0],x.shape[2],2,-1), 2).transpose(1,2)), min=MIN_CLAMP, max=MAX_CLAMP).transpose(1,2)
                return torch.tanh(out[:,:,:self.lpc]), torch.exp(out[:,:,self.lpc:-self.out_dim]), F.tanshrink(out[:,:,-self.out_dim:])
                # lpc_signs, lpc_mags, logits
            else:
                # B x T x mid*2 --> B x T x mid --> B x mid x T --> B x T x out_dim
                return F.tanhshrink(torch.clamp(self.out(torch.sum((F.relu(self.conv(x).transpose(1,2))*(0.5*torch.exp(torch.clamp(self.fact.weight[0], min=MIN_CLAMP, max=MAX_CLAMP)))).reshape(x.shape[0],x.shape[2],2,-1), 2).transpose(1,2)), min=MIN_CLAMP, max=MAX_CLAMP)).transpose(1,2)
                # logits


class DualFC(nn.Module):
    """Compact Dual Fully Connected layers based on LPCNet"""

    def __init__(self, in_dim=32, out_dim=512, lpc=6, bias=True, n_bands=5, mid_out=32, lin_flag=False):
        super(DualFC, self).__init__()
        self.in_dim = in_dim
        self.out_dim = out_dim
        self.lpc = lpc
        self.n_bands = n_bands
        self.lpc_out_dim = self.lpc+self.out_dim
        self.lpc_out_dim_lpc = self.lpc_out_dim+self.lpc
        self.lpc2 = self.lpc*2
        self.out_dim2 = self.out_dim*2
        self.bias = bias
        self.lpc4 = self.lpc2*2
        self.lpc2bands = self.lpc2*self.n_bands
        self.lpc4bands = self.lpc4*self.n_bands
        self.mid_out = mid_out
        self.lin_flag = lin_flag
        if self.lin_flag:
            self.lpc6 = self.lpc2*3
            self.lpc6bands = self.lpc6*self.n_bands

        if self.mid_out is not None:
            self.mid_out_bands = self.mid_out*self.n_bands
            self.mid_out_bands2 = self.mid_out_bands*2
            if self.lin_flag:
                self.conv = nn.Conv1d(self.in_dim, self.mid_out_bands2+self.lpc6bands, 1, bias=self.bias)
                self.fact = EmbeddingZero(1, self.mid_out_bands2+self.lpc6bands)
            else:
                self.conv = nn.Conv1d(self.in_dim, self.mid_out_bands2+self.lpc4bands, 1, bias=self.bias)
                self.fact = EmbeddingZero(1, self.mid_out_bands2+self.lpc4bands)
            self.out = nn.Conv1d(self.mid_out, self.out_dim, 1, bias=self.bias)
        else:
            if self.lin_flag:
                self.conv = nn.Conv1d(self.in_dim, self.out_dim2*self.n_bands+self.lpc6bands, 1, bias=self.bias)
                self.fact = EmbeddingZero(1, self.out_dim2+self.lpc6)
            else:
                self.conv = nn.Conv1d(self.in_dim, self.out_dim2*self.n_bands+self.lpc4bands, 1, bias=self.bias)
                self.fact = EmbeddingZero(1, self.out_dim2+self.lpc4)

    def forward(self, x):
        """Forward calculation

        Arg:
            x (Variable): float tensor variable with the shape  (B x C_in x T)

        Return:
            (Variable): float tensor variable with the shape (B x T x C_out)
        """

        # out = fact_1 o tanh(conv_1 * x) + fact_2 o tanh(conv_2 * x)
        if self.n_bands > 1:
            if self.mid_out is not None:
                if self.lpc > 0:
                    conv = self.conv(x).transpose(1,2) # B x T x n_bands*(K*4+mid_dim*2)
                    fact_weight = 0.5*torch.exp(torch.clamp(self.fact.weight[0], min=MIN_CLAMP, max=MAX_CLAMP)) # K*4+256*2
                    B = x.shape[0]
                    T = x.shape[2]
                    # B x T x n_bands x K*2 --> B x T x n_bands x K
                    if self.lin_flag:
                        return torch.sum((torch.tanh(torch.clamp(conv[:,:,:self.lpc2bands], min=MIN_CLAMP, max=MAX_CLAMP))*fact_weight[:self.lpc2bands]).reshape(B,T,self.n_bands,2,-1), 3), \
                                torch.sum((torch.exp(torch.clamp(conv[:,:,self.lpc2bands:self.lpc4bands], min=MIN_CLAMP, max=MAX_CLAMP))*fact_weight[self.lpc2bands:self.lpc4bands]).reshape(B,T,self.n_bands,2,-1), 3), \
                                torch.sum((conv[:,:,self.lpc4bands:self.lpc6bands]*fact_weight[self.lpc4bands:self.lpc6bands]).reshape(B,T,self.n_bands,2,-1), 3), \
                                    F.tanhshrink(torch.clamp(self.out(torch.sum((F.relu(conv[:,:,self.lpc6bands:])
                                        *fact_weight[self.lpc6bands:]).reshape(B,T,self.n_bands,2,-1), 3).reshape(B,T*self.n_bands,-1).transpose(1,2)), min=MIN_CLAMP, max=MAX_CLAMP)).transpose(1,2).reshape(B,T,self.n_bands,-1)
                    else:
                        return torch.sum((torch.tanh(torch.clamp(conv[:,:,:self.lpc2bands], min=MIN_CLAMP, max=MAX_CLAMP))*fact_weight[:self.lpc2bands]).reshape(B,T,self.n_bands,2,-1), 3), \
                                torch.sum((torch.exp(torch.clamp(conv[:,:,self.lpc2bands:self.lpc4bands], min=MIN_CLAMP, max=MAX_CLAMP))*fact_weight[self.lpc2bands:self.lpc4bands]).reshape(B,T,self.n_bands,2,-1), 3), \
                                    F.tanhshrink(torch.clamp(self.out(torch.sum((F.relu(conv[:,:,self.lpc4bands:])
                                        *fact_weight[self.lpc4bands:]).reshape(B,T,self.n_bands,2,-1), 3).reshape(B,T*self.n_bands,-1).transpose(1,2)), min=MIN_CLAMP, max=MAX_CLAMP)).transpose(1,2).reshape(B,T,self.n_bands,-1)
                    # B x T x n_bands x mid*2 --> B x (T x n_bands) x mid --> B x mid x (T x n_bands) --> B x T x n_bands x 32
                else:
                    # B x T x n_bands x mid*2 --> B x (T x n_bands) x mid --> B x mid x (T x n_bands) --> B x T x n_bands x 32
                    B = x.shape[0]
                    T = x.shape[2]
                    return F.tanhshrink(torch.clamp(self.out(torch.sum((F.relu(self.conv(x).transpose(1,2))
                                *(0.5*torch.exp(torch.clamp(self.fact.weight[0], min=MIN_CLAMP, max=MAX_CLAMP)))).reshape(B,T,self.n_bands,2,-1), 3).reshape(B,T*self.n_bands,-1).transpose(1,2)), min=MIN_CLAMP, max=MAX_CLAMP)).transpose(1,2).reshape(B,T,self.n_bands,-1)
            else:
                if self.lpc > 0:
                    conv = self.conv(x).transpose(1,2) # B x T x n_bands*(K*4+256*2)
                    fact_weight = 0.5*torch.exp(torch.clamp(self.fact.weight[0], min=MIN_CLAMP, max=MAX_CLAMP)) # K*4+256*2
                    B = x.shape[0]
                    T = x.shape[2]
                    # B x T x n_bands x K*2 --> B x T x n_bands x K
                    if self.lin_flag:
                        return torch.sum((torch.tanh(torch.clamp(conv[:,:,:self.lpc2bands], min=MIN_CLAMP, max=MAX_CLAMP)).reshape(B,T,self.n_bands,-1)*fact_weight[:self.lpc2]).reshape(B,T,self.n_bands,2,-1), 3), \
                                torch.sum((torch.exp(torch.clamp(conv[:,:,self.lpc2bands:self.lpc4bands], min=MIN_CLAMP,max=MAX_CLAMP)).reshape(B,T,self.n_bands,-1)*fact_weight[self.lpc2:self.lpc4]).reshape(B,T,self.n_bands,2,-1), 3), \
                                torch.sum((conv[:,:,self.lpc4bands:self.lpc6bands].reshape(B,T,self.n_bands,-1)*fact_weight[self.lpc4:self.lpc6]).reshape(B,T,self.n_bands,2,-1), 3), \
                                    torch.sum((F.tanhshrink(torch.clamp(conv[:,:,self.lpc6bands:], min=MIN_CLAMP, max=MAX_CLAMP)).reshape(B,T,self.n_bands,-1)*fact_weight[self.lpc6:]).reshape(B,T,self.n_bands,2,-1), 3)
                    else:
                        return torch.sum((torch.tanh(torch.clamp(conv[:,:,:self.lpc2bands], min=MIN_CLAMP, max=MAX_CLAMP)).reshape(B,T,self.n_bands,-1)*fact_weight[:self.lpc2]).reshape(B,T,self.n_bands,2,-1), 3), \
                                torch.sum((torch.exp(torch.clamp(conv[:,:,self.lpc2bands:self.lpc4bands], min=MIN_CLAMP,max=MAX_CLAMP)).reshape(B,T,self.n_bands,-1)*fact_weight[self.lpc2:self.lpc4]).reshape(B,T,self.n_bands,2,-1), 3), \
                                    torch.sum((F.tanhshrink(torch.clamp(conv[:,:,self.lpc4bands:], min=MIN_CLAMP, max=MAX_CLAMP)).reshape(B,T,self.n_bands,-1)*fact_weight[self.lpc4:]).reshape(B,T,self.n_bands,2,-1), 3)
                    # B x T x n_bands x 32*2 --> B x T x n_bands x 32
                else:
                    # B x T x n_bands x 32*2 --> B x T x n_bands x 32
                    B = x.shape[0]
                    T = x.shape[2]
                    return torch.sum((F.tanhshrink(torch.clamp(self.conv(x).transpose(1,2), min=MIN_CLAMP, max=MAX_CLAMP)).reshape(B,T,self.n_bands,-1)*(0.5*torch.exp(torch.clamp(self.fact.weight[0], min=MIN_CLAMP, max=MAX_CLAMP)))).reshape(B,T,self.n_bands,2,-1), 3)
        else:
            if self.mid_out is not None:
                if self.lpc > 0:
                    conv = self.conv(x).transpose(1,2)
                    fact_weight = 0.5*torch.exp(torch.clamp(self.fact.weight[0], min=MIN_CLAMP, max=MAX_CLAMP))
                    if self.lin_flag:
                        return torch.sum((torch.tanh(torch.clamp(conv[:,:,:self.lpc2], min=MIN_CLAMP, max=MAX_CLAMP))*fact_weight[:self.lpc2]).reshape(x.shape[0],x.shape[2],2,-1), 2), \
                                torch.sum((torch.exp(torch.clamp(conv[:,:,self.lpc2:self.lpc4], min=MIN_CLAMP, max=MAX_CLAMP))*fact_weight[self.lpc2:self.lpc4]).reshape(x.shape[0],x.shape[2],2,-1), 2), \
                                torch.sum((conv[:,:,self.lpc4:self.lpc6]*fact_weight[self.lpc4:self.lpc6]).reshape(x.shape[0],x.shape[2],2,-1), 2), \
                                F.tanhshrink(torch.clamp(self.out(torch.sum((F.relu(conv[:,:,self.lpc6:])*fact_weight[self.lpc6:]).reshape(x.shape[0],x.shape[2],2,-1), 2).transpose(1,2)), min=MIN_CLAMP, max=MAX_CLAMP)).transpose(1,2)
                    else:
                        return torch.sum((torch.tanh(torch.clamp(conv[:,:,:self.lpc2], min=MIN_CLAMP, max=MAX_CLAMP))*fact_weight[:self.lpc2]).reshape(x.shape[0],x.shape[2],2,-1), 2), \
                                torch.sum((torch.exp(torch.clamp(conv[:,:,self.lpc2:self.lpc4], min=MIN_CLAMP, max=MAX_CLAMP))*fact_weight[self.lpc2:self.lpc4]).reshape(x.shape[0],x.shape[2],2,-1), 2), \
                                F.tanhshrink(torch.clamp(self.out(torch.sum((F.relu(conv[:,:,self.lpc4:])*fact_weight[self.lpc4:]).reshape(x.shape[0],x.shape[2],2,-1), 2).transpose(1,2)), min=MIN_CLAMP, max=MAX_CLAMP)).transpose(1,2)
                else:
                    return F.tanhshrink(torch.clamp(self.out(torch.sum((F.relu(self.conv(x).transpose(1,2))*(0.5*torch.exp(torch.clamp(self.fact.weight[0], min=MIN_CLAMP, max=MAX_CLAMP)))).reshape(x.shape[0],x.shape[2],2,-1), 2).transpose(1,2)), min=MIN_CLAMP, max=MAX_CLAMP)).transpose(1,2)
            else:
                if self.lpc > 0:
                    conv = self.conv(x).transpose(1,2)
                    fact_weight = 0.5*torch.exp(torch.clamp(self.fact.weight[0], min=MIN_CLAMP, max=MAX_CLAMP))
                    if self.lin_flag:
                        return torch.sum((torch.tanh(torch.clamp(conv[:,:,:self.lpc2], min=MIN_CLAMP, max=MAX_CLAMP))*fact_weight[:self.lpc2]).reshape(x.shape[0],x.shape[2],2,-1), 2), \
                                torch.sum((torch.exp(torch.clamp(conv[:,:,self.lpc2:self.lpc4], min=MIN_CLAMP, max=MAX_CLAMP))*fact_weight[self.lpc2:self.lpc4]).reshape(x.shape[0],x.shape[2],2,-1), 2), \
                                torch.sum((conv[:,:,self.lpc4:self.lpc6]*fact_weight[self.lpc4:self.lpc6]).reshape(x.shape[0],x.shape[2],2,-1), 2), \
                                    torch.sum((F.tanhshrink(torch.clamp(conv[:,:,self.lpc6:], min=MIN_CLAMP, max=MAX_CLAMP))*fact_weight[self.lpc6:]).reshape(x.shape[0],x.shape[2],2,-1), 2)
                    else:
                        return torch.sum((torch.tanh(torch.clamp(conv[:,:,:self.lpc2], min=MIN_CLAMP, max=MAX_CLAMP))*fact_weight[:self.lpc2]).reshape(x.shape[0],x.shape[2],2,-1), 2), \
                                torch.sum((torch.exp(torch.clamp(conv[:,:,self.lpc2:self.lpc4], min=MIN_CLAMP, max=MAX_CLAMP))*fact_weight[self.lpc2:self.lpc4]).reshape(x.shape[0],x.shape[2],2,-1), 2), \
                                    torch.sum((F.tanhshrink(torch.clamp(conv[:,:,self.lpc4:], min=MIN_CLAMP, max=MAX_CLAMP))*fact_weight[self.lpc4:]).reshape(x.shape[0],x.shape[2],2,-1), 2)
                else:
                    return torch.sum((F.tanhshrink(torch.clamp(self.conv(x).transpose(1,2), min=MIN_CLAMP, max=MAX_CLAMP))*(0.5*torch.exp(torch.clamp(self.fact.weight[0], min=MIN_CLAMP, max=MAX_CLAMP)))).reshape(x.shape[0],x.shape[2],2,-1), 2)


class EmbeddingZero(nn.Embedding):
    """Conv1d module with customized initialization."""

    def __init__(self, *args, **kwargs):
        """Initialize Conv1d module."""
        super(EmbeddingZero, self).__init__(*args, **kwargs)

    def reset_parameters(self):
        """Reset parameters."""
        torch.nn.init.constant_(self.weight, 0)


class EmbeddingOne(nn.Embedding):
    """Conv1d module with customized initialization."""

    def __init__(self, *args, **kwargs):
        """Initialize Conv1d module."""
        super(EmbeddingOne, self).__init__(*args, **kwargs)

    def reset_parameters(self):
        """Reset parameters."""
        torch.nn.init.constant_(self.weight, 1)


class EmbeddingHalf(nn.Embedding):
    """Conv1d module with customized initialization."""

    def __init__(self, *args, **kwargs):
        """Initialize Conv1d module."""
        super(EmbeddingHalf, self).__init__(*args, **kwargs)

    def reset_parameters(self):
        """Reset parameters."""
        torch.nn.init.constant_(self.weight, 0.5)


def nn_search(encoding, centroids):
    T = encoding.shape[0]
    K = centroids.shape[0]
    dist2 = torch.sum((encoding.unsqueeze(1).repeat(1,K,1)-centroids.unsqueeze(0).repeat(T,1,1)).abs(),2) # TxK
    ctr_ids = torch.argmin(dist2, dim=-1)

    return ctr_ids


def nn_search_batch(encoding, centroids):
    B = encoding.shape[0]
    T = encoding.shape[1]
    K = centroids.shape[0]
    dist2 = torch.sum((encoding.unsqueeze(2).repeat(1,1,K,1)-\
                    centroids.unsqueeze(0).unsqueeze(0).repeat(B,T,1,1)).abs(),3) # B x T x K
    ctr_ids = torch.argmin(dist2, dim=-1) # B x T

    return ctr_ids


def cross_entropy_with_logits(logits, probs):
    logsumexp = torch.log(torch.sum(torch.exp(logits), -1, keepdim=True)) # B x T x K --> B x T x 1

    return torch.sum(-probs * (logits - logsumexp), -1) # B x T x K --> B x T


def kl_categorical_categorical_logits(p, logits_p, logits_q):
    """ sum_{k=1}^K q_k * (ln q_k - ln p_k) """

    return -cross_entropy_with_logits(logits_p, p) + cross_entropy_with_logits(logits_q, p) # B x T x K --> B x T


def sampling_laplace_wave(loc, scale):
    #eps = torch.empty_like(loc).uniform_(torch.finfo(loc.dtype).eps-1,1)
    small_zero = torch.finfo(loc.dtype).eps
    eps = torch.empty_like(loc).uniform_(small_zero-1,1-small_zero)

    return loc - scale * eps.sign() * torch.log1p(-eps.abs()) # scale

 
def sampling_normal(mu, var):
    eps = torch.randn(mu.shape).cuda()

    return mu + torch.sqrt(var) * eps # var


def kl_normal(mu_q, var_q):
    """ 1/2 [µ_i^2 + σ^2_i − 1 - ln(σ^2_i) ] """

    var_q = torch.clamp(var_q, min=1e-9)

    return torch.mean(torch.sum(0.5*(torch.pow(mu_q, 2) + var_q - 1 - torch.log(var_q)), -1)) # B x T x C --> B x T --> 1


def kl_normal_normal(mu_q, var_q, p):
    """ 1/2*σ^2_j [(µ_i − µ_j)^2 + σ^2_i − σ^2_j] + ln σ_j/σ_i """

    var_q = torch.clamp(var_q, min=1e-9)

    mu_p = p[:mu_q.shape[-1]]
    var_p = p[mu_q.shape[-1]:]
    var_p = torch.clamp(var_p, min=1e-9)

    return torch.mean(torch.sum(0.5*(torch.pow(mu_q-mu_p, 2)/var_p + var_q/var_p - 1 + torch.log(var_p/var_q)), -1)) # B x T x C --> B x T --> 1


def neg_entropy_laplace(log_b):
    #-ln(2be) = -((ln(2)+1) + ln(b))
    return -(1.69314718055994530941723212145818 + log_b)


def sum_gauss_dist(param_x, param_y):
    dim = param_x.shape[-1]

    if len(param_x.shape) > 2:
        mean_z = param_x[:,:,:dim] + param_y[:,:,:dim]
        var_z = param_x[:,:,dim:] + param_y[:,:,dim:]
    else:
        mean_z = param_x[:,dim:] + param_y[:,dim:]
        var_z = param_x[:,dim:] + param_y[:,dim:]

    return torch.cat((mean_z, var_z), -1)


def kl_laplace(param):
    """ - ln(λ_i) + |θ_i| + λ_i * exp(−|θ_i|/λ_i) − 1 """

    k = param.shape[-1]//2
    if len(param.shape) > 2:
        mu_q = param[:,:,:k]
        scale_q = torch.exp(param[:,:,k:])
    else:
        mu_q = param[:,:k]
        scale_q = torch.exp(param[:,k:])

    scale_q = torch.clamp(scale_q, min=1e-12)

    mu_q_abs = torch.abs(mu_q)

    return -torch.log(scale_q) + mu_q_abs + scale_q*torch.exp(-mu_q_abs/scale_q) - 1 # B x T x C / T x C


def kl_laplace_param(mu_q, sigma_q):
    """ - ln(λ_i) + |θ_i| + λ_i * exp(−|θ_i|/λ_i) − 1 """

    scale_q = torch.clamp(sigma_q.exp(), min=1e-12)
    mu_q_abs = torch.abs(mu_q)

    return torch.mean(torch.sum(-torch.log(scale_q) + mu_q_abs + scale_q*torch.exp(-mu_q_abs/scale_q) - 1, -1), -1) # B / 1


def sampling_gauss(mu, var, temp=None):
    #return mu + torch.log(var)*torch.randn_like(mu)
    if temp is not None:
        return mu + temp*torch.sqrt(var)*torch.randn_like(mu)
    else:
        return mu + torch.sqrt(var)*torch.randn_like(mu)
 

def sampling_laplace(param, log_scale=None):
    if log_scale is not None:
        mu = param
        scale = torch.exp(log_scale)
    else:
        k = param.shape[-1]//2
        mu = param[:,:,:k]
        scale = torch.exp(param[:,:,k:])
    small_zero = torch.finfo(mu.dtype).eps
    eps = torch.empty_like(mu).uniform_(small_zero-1,1-small_zero)

    return mu - scale * eps.sign() * torch.log1p(-eps.abs()) # scale
 

def kl_laplace_laplace_param(mu_q, sigma_q, mu_p, sigma_p):
    """ ln(λ_j/λ_i) + |θ_i-θ_j|/λ_j + λ_i/λ_j * exp(−|θ_i-θ_j|/λ_i) − 1 """

    scale_q = torch.clamp(sigma_q.exp(), min=1e-12)
    scale_p = torch.clamp(sigma_p.exp(), min=1e-12)

    mu_abs = torch.abs(mu_q-mu_p)

    return torch.mean(torch.sum(torch.log(scale_p/scale_q) + mu_abs/scale_p + (scale_q/scale_p)*torch.exp(-mu_abs/scale_q) - 1, -1), -1) # B / 1


def kl_laplace_laplace(q, p, sum_flag=True):
    """ ln(λ_j/λ_i) + |θ_i-θ_j|/λ_j + λ_i/λ_j * exp(−|θ_i-θ_j|/λ_i) − 1 """

    D = q.shape[-1] // 2
    if len(q.shape) > 2:
        scale_q = torch.clamp(torch.exp(q[:,:,D:]), min=1e-12)
        scale_p = torch.clamp(torch.exp(p[:,:,D:]), min=1e-12)

        mu_abs = torch.abs(q[:,:,:D]-p[:,:,:D])

        if sum_flag:
            return torch.mean(torch.sum(torch.log(scale_p/scale_q) + mu_abs/scale_p + (scale_q/scale_p)*torch.exp(-mu_abs/scale_q) - 1, -1), -1) # B x T x C --> B x T --> B
        else:
            return torch.mean(torch.mean(torch.log(scale_p/scale_q) + mu_abs/scale_p + (scale_q/scale_p)*torch.exp(-mu_abs/scale_q) - 1, -1), -1) # B x T x C --> B x T --> B
    else:
        scale_q = torch.clamp(torch.exp(q[:,D:]), min=1e-12)
        scale_p = torch.clamp(torch.exp(p[:,D:]), min=1e-12)

        mu_abs = torch.abs(q[:,:D]-p[:,:D])

        if sum_flag:
            return torch.mean(torch.sum(torch.log(scale_p/scale_q) + mu_abs/scale_p + (scale_q/scale_p)*torch.exp(-mu_abs/scale_q) - 1, -1)) # T x C --> T --> 1
        else:
            return torch.mean(torch.mean(torch.log(scale_p/scale_q) + mu_abs/scale_p + (scale_q/scale_p)*torch.exp(-mu_abs/scale_q) - 1, -1)) # T x C --> T --> 1


class GRU_VAE_ENCODER(nn.Module):
    def __init__(self, in_dim=80, lat_dim=96, hidden_layers=1, hidden_units=512, kernel_size=5, s_conv_flag=False,
            dilation_size=1, do_prob=0, use_weight_norm=True, causal_conv=False, right_size=0, seg_conv_flag=True,
                pad_first=True, scale_out_flag=False, n_spk=None, cont=True, scale_in_flag=True):
        super(GRU_VAE_ENCODER, self).__init__()
        self.in_dim = in_dim
        self.lat_dim = lat_dim
        self.hidden_layers = hidden_layers
        self.hidden_units = hidden_units
        self.kernel_size = kernel_size
        self.dilation_size = dilation_size
        self.do_prob = do_prob
        self.causal_conv = causal_conv
        self.right_size = right_size
        self.pad_first = pad_first
        self.use_weight_norm = use_weight_norm
        self.s_conv_flag = s_conv_flag
        self.seg_conv_flag = seg_conv_flag
        if self.s_conv_flag:
            self.s_dim = 320
        self.cont = cont
        if self.cont:
            self.out_dim = self.lat_dim*2
        else:
            self.out_dim = self.lat_dim
        self.n_spk = n_spk
        if self.n_spk is not None:
            self.out_dim += self.n_spk
        self.scale_in_flag = scale_in_flag
        self.scale_out_flag = scale_out_flag

        # Normalization layer
        if self.scale_in_flag:
            self.scale_in = nn.Conv1d(self.in_dim, self.in_dim, 1)

        # Conv. layers
        if self.right_size <= 0:
            if not self.causal_conv:
                self.conv = TwoSidedDilConv1d(in_dim=self.in_dim, seg_conv=self.seg_conv_flag, kernel_size=self.kernel_size,
                                            layers=self.dilation_size, pad_first=self.pad_first)
                self.pad_left = self.conv.padding
                self.pad_right = self.conv.padding
            else:
                self.conv = CausalDilConv1d(in_dim=self.in_dim, seg_conv=self.seg_conv_flag, kernel_size=self.kernel_size,
                                            layers=self.dilation_size, pad_first=self.pad_first)
                self.pad_left = self.conv.padding
                self.pad_right = 0
        else:
            self.conv = SkewedConv1d(in_dim=self.in_dim, seg_conv=self.seg_conv_flag, kernel_size=self.kernel_size,
                                        right_size=self.right_size, pad_first=self.pad_first)
            self.pad_left = self.conv.left_size
            self.pad_right = self.conv.right_size
        if self.s_conv_flag:
            if self.seg_conv_flag:
                conv_s_c = [nn.Conv1d(self.in_dim*self.conv.rec_field, self.s_dim, 1), nn.ReLU()]
            else:
                conv_s_c = [nn.Conv1d(self.conv.out_dim, self.s_dim, 1), nn.ReLU()]
            self.conv_s_c = nn.Sequential(*conv_s_c)
            self.in_dim = self.s_dim
        else:
            self.in_dim = self.in_dim*self.conv.rec_field
        if self.do_prob > 0:
            self.conv_drop = nn.Dropout(p=self.do_prob)

        # GRU layer(s)
        if self.do_prob > 0 and self.hidden_layers > 1:
            self.gru = nn.GRU(self.in_dim, self.hidden_units, self.hidden_layers,
                                dropout=self.do_prob, batch_first=True)
        else:
            self.gru = nn.GRU(self.in_dim, self.hidden_units, self.hidden_layers,
                                batch_first=True)
        if self.do_prob > 0:
            self.gru_drop = nn.Dropout(p=self.do_prob)

        # Output layers
        self.out = nn.Conv1d(self.hidden_units, self.out_dim, 1)
        if self.scale_out_flag:
            self.scale_out = nn.Conv1d(self.lat_dim, self.lat_dim, 1)

        # apply weight norm
        if use_weight_norm:
            self.apply_weight_norm()
        else:
            self.apply(initialize)

    def forward(self, x, h=None, do=False, sampling=True, outpad_right=0):
        if self.scale_in_flag:
            if self.s_conv_flag:
                x_in = self.conv_s_c(self.conv(self.scale_in(x.transpose(1,2)))).transpose(1,2)
            else:
                x_in = self.conv(self.scale_in(x.transpose(1,2))).transpose(1,2)
        else:
            if self.s_conv_flag:
                x_in = self.conv_s_c(self.conv(self.conv_mid(x.transpose(1,2)))).transpose(1,2)
            else:
                x_in = self.conv(self.conv_mid(x.transpose(1,2))).transpose(1,2)
        # Input s layers
        if self.do_prob > 0 and do:
            s = self.conv_drop(x_in) # B x C x T --> B x T x C
        else:
            s = x_in # B x C x T --> B x T x C
        if outpad_right > 0:
            # GRU s layers
            if h is None:
                out, h = self.gru(s[:,:-outpad_right]) # B x T x C
            else:
                out, h = self.gru(s[:,:-outpad_right], h) # B x T x C
            out_, _ = self.gru(s[:,-outpad_right:], h) # B x T x C
            s = torch.cat((out, out_), 1)
        else:
            # GRU s layers
            if h is None:
                s, h = self.gru(s) # B x T x C
            else:
                s, h = self.gru(s, h) # B x T x C
        # Output s layers
        if self.do_prob > 0 and do:
            s = torch.clamp(self.out(self.gru_drop(s).transpose(1,2)).transpose(1,2), min=MIN_CLAMP, max=MAX_CLAMP) # B x T x C -> B x C x T -> B x T x C
        else:
            s = torch.clamp(self.out(s.transpose(1,2)).transpose(1,2), min=MIN_CLAMP, max=MAX_CLAMP) # B x T x C -> B x C x T -> B x T x C

        if self.n_spk is not None: #with speaker posterior
            if self.cont: #continuous latent
                spk_logits = F.selu(s[:,:,:self.n_spk])
                if self.scale_out_flag:
                    mus = self.scale_out(F.tanhshrink(s[:,:,self.n_spk:-self.lat_dim]).transpose(1,2)).transpose(1,2)
                else:
                    mus = F.tanhshrink(s[:,:,self.n_spk:-self.lat_dim])
                log_scales = F.logsigmoid(s[:,:,-self.lat_dim:])
                if sampling:
                    if do:
                        return spk_logits, torch.cat((mus, torch.clamp(log_scales, min=CLIP_1E12)), 2), \
                                sampling_laplace(mus, log_scales), h.detach()
                    else:
                        return spk_logits, torch.cat((mus, log_scales), 2), \
                                sampling_laplace(mus, log_scales), h.detach()
                else:
                    return spk_logits, torch.cat((mus, log_scales), 2), mus, h.detach()
            else: #discrete latent
                if self.scale_out_flag:
                    return F.selu(s[:,:,:self.n_spk]), \
                        self.scale_out(F.tanhshrink(s[:,:,-self.lat_dim:]).transpose(1,2)).transpose(1,2), \
                            h.detach()
                else:
                    return F.selu(s[:,:,:self.n_spk]), F.tanhshrink(s[:,:,-self.lat_dim:]), h.detach()
        else: #without speaker posterior
            if self.cont: #continuous latent
                if self.scale_out_flag:
                    mus = self.scale_out(F.tanhshrink(s[:,:,:self.lat_dim]).transpose(1,2)).transpose(1,2)
                else:
                    mus = F.tanhshrink(s[:,:,:self.lat_dim])
                log_scales = F.logsigmoid(s[:,:,self.lat_dim:])
                if sampling:
                    if do:
                        return torch.cat((mus, torch.clamp(log_scales, min=CLIP_1E12)), 2), \
                                sampling_laplace(mus, log_scales), h.detach()
                    else:
                        return torch.cat((mus, log_scales), 2), \
                                sampling_laplace(mus, log_scales), h.detach()
                else:
                    return torch.cat((mus, log_scales), 2), mus, h.detach()
            else: #discrete latent
                if self.scale_out_flag:
                    return self.scale_out(F.tanhshrink(s).transpose(1,2)).transpose(1,2), h.detach()
                else:
                    return F.tanhshrink(s), h.detach()

    def apply_weight_norm(self):
        """Apply weight normalization module from all of the layers."""
        def _apply_weight_norm(m):
            if isinstance(m, torch.nn.Conv1d):
                torch.nn.utils.weight_norm(m)
                logging.info(f"Weight norm is applied to {m}.")

        self.apply(_apply_weight_norm)

    def remove_weight_norm(self):
        """Remove weight normalization module from all of the layers."""
        def _remove_weight_norm(m):
            try:
                if isinstance(m, torch.nn.Conv1d):
                    torch.nn.utils.remove_weight_norm(m)
                    logging.info(f"Weight norm is removed from {m}.")
            except ValueError:
                return

        self.apply(_remove_weight_norm)


class GRU_SPEC_DECODER(nn.Module):
    def __init__(self, feat_dim=158, out_dim=80, hidden_layers=1, hidden_units=640, causal_conv=True,
            kernel_size=5, dilation_size=1, do_prob=0, n_spk=14, use_weight_norm=True, scale_out_flag=True,
                excit_dim=None, pad_first=True, right_size=None, pdf=False, scale_in_flag=False, s_conv_flag=False,
                    seg_conv_flag=True, aux_dim=None, red_dim=None, red_dim_upd=None, post_layer=False, pdf_gauss=False):
        super(GRU_SPEC_DECODER, self).__init__()
        self.n_spk = n_spk
        self.feat_dim = feat_dim
        self.aux_dim = aux_dim
        if self.n_spk is not None:
            self.in_dim = self.n_spk+self.feat_dim
        else:
            self.in_dim = self.feat_dim
        if self.aux_dim is not None:
            self.in_dim += self.aux_dim
        self.spec_dim = out_dim
        self.excit_dim = excit_dim
        self.hidden_layers = hidden_layers
        self.hidden_units = hidden_units
        self.kernel_size = kernel_size
        self.dilation_size = dilation_size
        self.do_prob = do_prob
        self.causal_conv = causal_conv
        self.use_weight_norm = use_weight_norm
        self.s_conv_flag = s_conv_flag
        self.seg_conv_flag = seg_conv_flag
        if self.s_conv_flag:
            self.s_dim = 320
        self.pad_first = pad_first
        self.right_size = right_size
        self.pdf = pdf
        self.pdf_gauss = pdf_gauss
        self.post_layer = post_layer
        if self.pdf or self.pdf_gauss:
            self.out_dim = self.spec_dim*2
            self.post_layer = False
        else:
            self.out_dim = self.spec_dim
        self.scale_in_flag = scale_in_flag
        self.scale_out_flag = scale_out_flag
        self.red_dim = red_dim
        self.red_dim_upd = red_dim_upd

        if self.excit_dim is not None:
            if self.scale_in_flag:
                self.scale_in = nn.Conv1d(self.spec_dim+self.excit_dim, self.spec_dim+self.excit_dim, 1)
            else:
                self.scale_in = nn.Conv1d(self.excit_dim, self.excit_dim, 1)
            self.in_dim += self.excit_dim
        elif self.scale_in_flag:
            self.scale_in = nn.Conv1d(self.spec_dim, self.spec_dim, 1)

        # Reduction layers
        if self.red_dim is not None:
            if self.red_dim_upd is not None and self.scale_in_flag and self.excit_dim is None:
                in_red = [nn.Conv1d(self.spec_dim, self.red_dim, 1), nn.ReLU()]
            else:
                in_red = [nn.Conv1d(self.in_dim, self.red_dim, 1), nn.ReLU()]
            self.in_red = nn.Sequential(*in_red)
            if self.red_dim_upd is None:
                self.in_dim = self.red_dim
        if self.red_dim_upd is not None:
            if self.red_dim is not None:
                assert(self.red_dim == self.red_dim_upd)
            in_red_upd = [nn.Conv1d(self.in_dim, self.red_dim_upd, 1), nn.ReLU()]
            self.in_red_upd = nn.Sequential(*in_red_upd)
            self.in_dim = self.red_dim_upd

        # Conv. layers
        if self.right_size <= 0:
            if not self.causal_conv:
                self.conv = TwoSidedDilConv1d(in_dim=self.in_dim, seg_conv=self.seg_conv_flag, kernel_size=self.kernel_size,
                                            layers=self.dilation_size, pad_first=self.pad_first)
                self.pad_left = self.conv.padding
                self.pad_right = self.conv.padding
            else:
                self.conv = CausalDilConv1d(in_dim=self.in_dim, seg_conv=self.seg_conv_flag, kernel_size=self.kernel_size,
                                            layers=self.dilation_size, pad_first=self.pad_first)
                self.pad_left = self.conv.padding
                self.pad_right = 0
        else:
            self.conv = SkewedConv1d(in_dim=self.in_dim, seg_conv=self.seg_conv_flag, kernel_size=self.kernel_size,
                                        right_size=self.right_size, pad_first=self.pad_first)
            self.pad_left = self.conv.left_size
            self.pad_right = self.conv.right_size
        if self.s_conv_flag:
            if self.seg_conv_flag:
                conv_s_c = [nn.Conv1d(self.in_dim*self.conv.rec_field, self.s_dim, 1), nn.ReLU()]
            else:
                conv_s_c = [nn.Conv1d(self.conv.out_dim, self.s_dim, 1), nn.ReLU()]
            self.conv_s_c = nn.Sequential(*conv_s_c)
            self.in_dim = self.s_dim
        else:
            self.in_dim = self.in_dim*self.conv.rec_field
        if self.do_prob > 0:
            self.conv_drop = nn.Dropout(p=self.do_prob)

        # GRU layer(s)
        if self.do_prob > 0 and self.hidden_layers > 1:
            self.gru = nn.GRU(self.in_dim, self.hidden_units, self.hidden_layers,
                                dropout=self.do_prob, batch_first=True)
        else:
            self.gru = nn.GRU(self.in_dim, self.hidden_units, self.hidden_layers,
                                batch_first=True)
        if self.do_prob > 0:
            self.gru_drop = nn.Dropout(p=self.do_prob)

        # Output layers
        self.out = nn.Conv1d(self.hidden_units, self.out_dim, 1)

        # Post layers
        if self.post_layer:
            self.post = nn.Conv1d(self.out_dim, self.out_dim*2, 1)

        # De-normalization layers
        if self.scale_out_flag:
            self.scale_out = nn.Conv1d(self.spec_dim, self.spec_dim, 1)

        # apply weight norm
        if self.use_weight_norm:
            self.apply_weight_norm()
        else:
            self.apply(initialize)

    def forward(self, z, y=None, aux=None, h=None, do=False, e=None, outpad_right=0, sampling=True, scale_fact=None, ret_mid_feat=False, org_in=False, do_conv=False, temp=None):
        if aux is not None:
            if y is not None:
                if len(y.shape) == 2:
                    y = F.one_hot(y, num_classes=self.n_spk).float()
                if e is not None:
                    if self.scale_in_flag:
                        z = torch.cat((y, aux, self.scale_in((torch.cat(e, z), 2).transpose(1,2)).transpose(1,2)), 2) # B x T_frm x C
                    else:
                        z = torch.cat((y, aux, self.scale_in(e.transpose(1,2)).transpose(1,2), z), 2) # B x T_frm x C
                else:
                    if self.red_dim_upd is None and self.scale_in_flag:
                        z = torch.cat((y, aux, self.scale_in(z.transpose(1,2)).transpose(1,2)), 2) # B x T_frm x C
                    else:
                        z = torch.cat((y, aux, z), 2) # B x T_frm x C
            else:
                if e is not None:
                    if self.scale_in_flag:
                        z = torch.cat((aux, self.scale_in((torch.cat(e, z), 2).transpose(1,2)).transpose(1,2)), 2) # B x T_frm x C
                    else:
                        z = torch.cat((aux, self.scale_in(e.transpose(1,2)).transpose(1,2), z), 2) # B x T_frm x C
                elif self.scale_in_flag:
                        z = torch.cat((aux, self.scale_in(z.transpose(1,2)).transpose(1,2)), 2) # B x T_frm x C
                else:
                        z = torch.cat((aux, z), 2) # B x T_frm x C
        else:
            if y is not None:
                if len(y.shape) == 2:
                    y = F.one_hot(y, num_classes=self.n_spk).float()
                if e is not None:
                    if self.scale_in_flag:
                        z = torch.cat((y, self.scale_in((torch.cat(e, z), 2).transpose(1,2)).transpose(1,2)), 2) # B x T_frm x C
                    else:
                        z = torch.cat((y, self.scale_in(e.transpose(1,2)).transpose(1,2), z), 2) # B x T_frm x C
                else:
                    if self.scale_in_flag:
                        z = torch.cat((y, self.scale_in(z.transpose(1,2)).transpose(1,2)), 2) # B x T_frm x C
                    else:
                        z = torch.cat((y, z), 2) # B x T_frm x C
            else:
                if e is not None:
                    if self.scale_in_flag:
                        z = self.scale_in((torch.cat(e, z), 2).transpose(1,2)).transpose(1,2) # B x T_frm x C
                    else:
                        z = torch.cat((self.scale_in(e.transpose(1,2)).transpose(1,2), z), 2) # B x T_frm x C
                elif self.scale_in_flag:
                        z = self.scale_in(z.transpose(1,2)).transpose(1,2) # B x T_frm x C
        # Input e layers
        if self.red_dim is not None and (not self.red_dim_upd or (self.red_dim_upd and org_in)):
            if ret_mid_feat:
                melsp_relu = self.in_red(z.transpose(1,2)).transpose(1,2)
                if self.s_conv_flag:
                    e = melsp_conv = self.conv_s_c(self.conv(melsp_relu.transpose(1,2))).transpose(1,2)
                else:
                    e = melsp_conv = self.conv(melsp_relu.transpose(1,2)).transpose(1,2)
                if self.pad_right > 0:
                    melsp_relu = melsp_relu[:,self.pad_left:-self.pad_right]
                else:
                    melsp_relu = melsp_relu[:,self.pad_left:]
            else:
                if self.do_prob > 0 and (do or do_conv):
                    if self.s_conv_flag:
                        e = self.conv_drop(self.conv_s_c(self.conv(self.in_red(z.transpose(1,2)))).transpose(1,2)) # B x C x T --> B x T x C
                    else:
                        e = self.conv_drop(self.conv(self.in_red(z.transpose(1,2))).transpose(1,2)) # B x C x T --> B x T x C
                else:
                    if self.s_conv_flag:
                        e = self.conv_s_c(self.conv(self.in_red(z.transpose(1,2)))).transpose(1,2) # B x C x T --> B x T x C
                    else:
                        e = self.conv(self.in_red(z.transpose(1,2))).transpose(1,2) # B x C x T --> B x T x C
        elif self.red_dim_upd is not None:
            if ret_mid_feat:
                melsp_relu = self.in_red_upd(z.transpose(1,2)).transpose(1,2)
                if self.s_conv_flag:
                    e = melsp_conv = self.conv_s_c(self.conv(melsp_relu.transpose(1,2))).transpose(1,2)
                else:
                    e = melsp_conv = self.conv(melsp_relu.transpose(1,2)).transpose(1,2)
                if self.pad_right > 0:
                    melsp_relu = melsp_relu[:,self.pad_left:-self.pad_right]
                else:
                    melsp_relu = melsp_relu[:,self.pad_left:]
            else:
                if self.do_prob > 0 and (do or do_conv):
                    if self.s_conv_flag:
                        e = self.conv_drop(self.conv_s_c(self.conv(self.in_red_upd(z.transpose(1,2)))).transpose(1,2)) # B x C x T --> B x T x C
                    else:
                        e = self.conv_drop(self.conv(self.in_red_upd(z.transpose(1,2))).transpose(1,2)) # B x C x T --> B x T x C
                else:
                    if self.s_conv_flag:
                        e = self.conv_s_c(self.conv(self.in_red_upd(z.transpose(1,2)))).transpose(1,2) # B x C x T --> B x T x C
                    else:
                        e = self.conv(self.in_red_upd(z.transpose(1,2))).transpose(1,2) # B x C x T --> B x T x C
        else:
            if self.do_prob > 0 and (do or do_conv):
                if self.s_conv_flag:
                    e = self.conv_drop(self.conv_s_c(self.conv(z.transpose(1,2))).transpose(1,2)) # B x C x T --> B x T x C
                else:
                    e = self.conv_drop(self.conv(z.transpose(1,2)).transpose(1,2)) # B x C x T --> B x T x C
            else:
                if self.s_conv_flag:
                    e = self.conv_s_c(self.conv(z.transpose(1,2))).transpose(1,2) # B x C x T --> B x T x C
                else:
                    e = self.conv(z.transpose(1,2)).transpose(1,2) # B x C x T --> B x T x C
        if outpad_right > 0:
            # GRU e layers
            if h is None:
                out, h = self.gru(e[:,:-outpad_right]) # B x T x C
            else:
                out, h = self.gru(e[:,:-outpad_right], h) # B x T x C
            out_, _ = self.gru(e[:,-outpad_right:], h) # B x T x C
            e = torch.cat((out, out_), 1)
        else:
            # GRU e layers
            if h is None:
                e, h = self.gru(e) # B x T x C
            else:
                e, h = self.gru(e, h) # B x T x C
        # Output e layers
        if ret_mid_feat:
            melsp_gru = e
            melsp_out = self.out(e.transpose(1,2)).transpose(1,2)
            e = torch.clamp(melsp_out, min=MIN_CLAMP, max=MAX_CLAMP)
        else:
            if self.do_prob > 0 and do:
                e = torch.clamp(self.out(self.gru_drop(e).transpose(1,2)).transpose(1,2), min=MIN_CLAMP, max=MAX_CLAMP) # B x T x C -> B x C x T -> B x T x C
            else:
                e = torch.clamp(self.out(e.transpose(1,2)).transpose(1,2), min=MIN_CLAMP, max=MAX_CLAMP) # B x T x C -> B x C x T -> B x T x C

        if not self.pdf and not self.pdf_gauss:
            if not self.post_layer:
                if self.scale_out_flag:
                    return self.scale_out(F.tanhshrink(e).transpose(1,2)).transpose(1,2), h.detach()
                else:
                    return F.tanhshrink(e), h.detach()
            else:
                e = F.tanhshrink(e).transpose(1,2)
                x_ = self.scale_out(e).transpose(1,2)
                e = torch.clamp(self.post(e), min=MIN_CLAMP, max=MAX_CLAMP)
                mus_e = self.scale_out(F.tanhshrink(e[:,:self.spec_dim,:])).transpose(1,2)
                mus = x_+mus_e
                log_scales = F.logsigmoid(e[:,self.spec_dim:,:]).transpose(1,2)
                if scale_fact is None:
                    e = sampling_laplace(mus_e, log_scales)
                else:
                    e = sampling_laplace(mus_e, log_scales+scale_fact)
                if do or do_conv:
                    return torch.cat((mus, torch.clamp(log_scales, min=CLIP_1E12)), 2), x_+e, x_, h.detach()
                else:
                    return torch.cat((mus, log_scales), 2), x_+e, x_, h.detach()
        elif self.pdf_gauss:
            if self.scale_out_flag:
                mus = self.scale_out(F.tanhshrink(e[:,:,:self.spec_dim]).transpose(1,2)).transpose(1,2)
            else:
                mus = F.tanhshrink(e[:,:,:self.spec_dim])
            var = torch.sigmoid(e[:,:,self.spec_dim:])**2
            if sampling:
                if do:
                    return torch.cat((mus, torch.clamp(var, min=1e-12)), 2), \
                            sampling_gauss(mus, var, temp), h.detach()
                else:
                    return torch.cat((mus, var), 2), sampling_gauss(mus, var, temp), h.detach()
            else:
                return torch.cat((mus, var), 2), mus, h.detach()
        else:
            if self.scale_out_flag:
                mus = self.scale_out(F.tanhshrink(e[:,:,:self.spec_dim]).transpose(1,2)).transpose(1,2)
            else:
                mus = F.tanhshrink(e[:,:,:self.spec_dim])
            log_scales = F.logsigmoid(e[:,:,self.spec_dim:])
            if sampling:
                if ret_mid_feat:
                    return torch.cat((mus, log_scales), 2), sampling_laplace(mus, log_scales), \
                            melsp_relu, melsp_conv, melsp_gru, melsp_out, h.detach()
                else:
                    if do or do_conv:
                        return torch.cat((mus, torch.clamp(log_scales, min=CLIP_1E12)), 2), \
                                sampling_laplace(mus, log_scales), h.detach()
                    else:
                        return torch.cat((mus, log_scales), 2), sampling_laplace(mus, log_scales), \
                                h.detach()
            else:
                return torch.cat((mus, log_scales), 2), mus, h.detach()


    def apply_weight_norm(self):
        """Apply weight normalization module from all of the layers."""
        def _apply_weight_norm(m):
            if isinstance(m, torch.nn.Conv1d):
                torch.nn.utils.weight_norm(m)
                logging.info(f"Weight norm is applied to {m}.")

        self.apply(_apply_weight_norm)

    def remove_weight_norm(self):
        """Remove weight normalization module from all of the layers."""
        def _remove_weight_norm(m):
            try:
                if isinstance(m, torch.nn.Conv1d):
                    torch.nn.utils.remove_weight_norm(m)
                    logging.info(f"Weight norm is removed from {m}.")
            except ValueError:
                return

        self.apply(_remove_weight_norm)


class GRU_LAT_FEAT_CLASSIFIER(nn.Module):
    def __init__(self, lat_dim=None, feat_dim=50, n_spk=14, hidden_layers=1, hidden_units=32,
            use_weight_norm=True, feat_aux_dim=None, spk_aux_dim=None, do_prob=0):
        super(GRU_LAT_FEAT_CLASSIFIER, self).__init__()
        self.lat_dim = lat_dim
        self.spk_aux_dim = spk_aux_dim
        self.feat_aux_dim = feat_aux_dim
        self.feat_dim = feat_dim
        self.n_spk = n_spk
        self.hidden_layers = hidden_layers
        self.hidden_units = hidden_units
        self.use_weight_norm = use_weight_norm
        self.do_prob = do_prob

        # Conv. layers
        if self.lat_dim is not None:
            conv_lat = [nn.Conv1d(self.lat_dim, self.hidden_units, 1), nn.ReLU()]
            self.conv_lat = nn.Sequential(*conv_lat)
        if self.feat_aux_dim is not None:
            conv_feat_aux = [nn.Conv1d(self.feat_aux_dim, self.hidden_units, 1), nn.ReLU()]
            self.conv_feat_aux = nn.Sequential(*conv_feat_aux)
        if self.spk_aux_dim is not None:
            conv_spk_aux = [nn.Conv1d(self.spk_aux_dim, self.hidden_units, 1), nn.ReLU()]
            self.conv_spk_aux = nn.Sequential(*conv_spk_aux)
        conv_feat = [nn.Conv1d(self.feat_dim, self.hidden_units, 1), nn.ReLU()]
        self.conv_feat = nn.Sequential(*conv_feat)

        # GRU layer(s)
        self.gru = nn.GRU(self.hidden_units, self.hidden_units, self.hidden_layers, batch_first=True)
        if self.do_prob > 0:
            self.gru_drop = nn.Dropout(p=self.do_prob)

        # Output layers
        self.out = nn.Conv1d(self.hidden_units, self.n_spk, 1)

        # apply weight norm
        if self.use_weight_norm:
            self.apply_weight_norm()
        else:
            self.apply(initialize)

    def forward(self, lat=None, feat=None, feat_aux=None, spk_aux=None, h=None, do=False):
        # Input layers
        if lat is not None:
            c = self.conv_lat(lat.transpose(1,2)).transpose(1,2)
        elif spk_aux is not None:
            c = self.conv_spk_aux(spk_aux.transpose(1,2)).transpose(1,2)
        elif feat_aux is not None:
            c = self.conv_feat_aux(feat_aux.transpose(1,2)).transpose(1,2)
        else:
            c = self.conv_feat(feat.transpose(1,2)).transpose(1,2)
        # GRU layers
        if h is not None:
            out, h = self.gru(c, h) # B x T x C
        else:
            out, h = self.gru(c) # B x T x C
        # Output layers
        if do and self.do_prob > 0:
            return F.selu(torch.clamp(self.out(self.gru_drop(out).transpose(1,2)), min=MIN_CLAMP, max=MAX_CLAMP)).transpose(1,2), h.detach() # B x T x C -> B x C x T -> B x T x C
        else:
            return F.selu(torch.clamp(self.out(out.transpose(1,2)), min=MIN_CLAMP, max=MAX_CLAMP)).transpose(1,2), h.detach() # B x T x C -> B x C x T -> B x T x C

    def apply_weight_norm(self):
        """Apply weight normalization module from all of the layers."""
        def _apply_weight_norm(m):
            if isinstance(m, torch.nn.Conv1d):
                torch.nn.utils.weight_norm(m)
                logging.info(f"Weight norm is applied to {m}.")

        self.apply(_apply_weight_norm)

    def remove_weight_norm(self):
        """Remove weight normalization module from all of the layers."""
        def _remove_weight_norm(m):
            try:
                if isinstance(m, torch.nn.Conv1d):
                    torch.nn.utils.remove_weight_norm(m)
                    logging.info(f"Weight norm is removed from {m}.")
            except ValueError:
                return

        self.apply(_remove_weight_norm)


class GRU_SPK(nn.Module):
    def __init__(self, n_spk=14, feat_dim=64, hidden_layers=1, hidden_units=32, do_prob=0, n_weight_emb=None,
            kernel_size=3, dilation_size=1,  use_weight_norm=True, scale_in_flag=False, red_dim=None, weight_fact=2,
                s_conv_flag=False, seg_conv_flag=True, dim_out=None, right_size=0, pad_first=True, causal_conv=True):
        super(GRU_SPK, self).__init__()
        self.n_spk = n_spk
        self.feat_dim = feat_dim
        if self.n_spk is not None:
            self.in_dim = self.n_spk+self.feat_dim
        else:
            self.in_dim = self.feat_dim
        self.hidden_layers = hidden_layers
        self.hidden_units = hidden_units
        self.do_prob = do_prob
        self.use_weight_norm = use_weight_norm
        self.scale_in_flag = scale_in_flag
        self.kernel_size = kernel_size
        self.dilation_size = dilation_size
        self.causal_conv = causal_conv
        if dim_out is not None:
            self.dim_out = dim_out
        else:
            self.dim_out = self.n_spk
        self.pad_first = pad_first
        self.right_size = right_size
        self.red_dim = red_dim
        self.s_conv_flag = s_conv_flag
        self.seg_conv_flag = seg_conv_flag
        if self.s_conv_flag:
            self.s_dim = 320
        self.n_weight_emb = n_weight_emb
        self.weight_fact = weight_fact

        if self.scale_in_flag:
            self.scale_in = nn.Conv1d(self.feat_dim, self.feat_dim, 1)

        # Reduction layers
        if self.red_dim is not None:
            in_red = [nn.Conv1d(self.in_dim, self.red_dim, 1), nn.ReLU()]
            self.in_red = nn.Sequential(*in_red)
            self.in_dim = self.red_dim

        # Conv. layers
        if self.right_size <= 0:
            if not self.causal_conv:
                self.conv = TwoSidedDilConv1d(in_dim=self.in_dim, seg_conv=self.seg_conv_flag, kernel_size=self.kernel_size,
                                            layers=self.dilation_size, pad_first=self.pad_first)
                self.pad_left = self.conv.padding
                self.pad_right = self.conv.padding
            else:
                self.conv = CausalDilConv1d(in_dim=self.in_dim, seg_conv=self.seg_conv_flag, kernel_size=self.kernel_size,
                                            layers=self.dilation_size, pad_first=self.pad_first)
                self.pad_left = self.conv.padding
                self.pad_right = 0
        else:
            self.conv = SkewedConv1d(in_dim=self.in_dim, seg_conv=self.seg_conv_flag, kernel_size=self.kernel_size,
                                        right_size=self.right_size, pad_first=self.pad_first)
            self.pad_left = self.conv.left_size
            self.pad_right = self.conv.right_size
        if self.s_conv_flag:
            if self.seg_conv_flag:
                conv_s_c = [nn.Conv1d(self.in_dim*self.conv.rec_field, self.s_dim, 1), nn.ReLU()]
            else:
                conv_s_c = [nn.Conv1d(self.conv.out_dim, self.s_dim, 1), nn.ReLU()]
            self.conv_s_c = nn.Sequential(*conv_s_c)
            self.in_dim = self.s_dim
        else:
            self.in_dim = self.in_dim*self.conv.rec_field
        if self.do_prob > 0:
            self.conv_drop = nn.Dropout(p=self.do_prob)

        # GRU layer(s)
        if self.do_prob > 0 and self.hidden_layers > 1:
            self.gru = nn.GRU(self.in_dim, self.hidden_units, self.hidden_layers,
                                dropout=self.do_prob, batch_first=True)
        else:
            self.gru = nn.GRU(self.in_dim, self.hidden_units, self.hidden_layers,
                                batch_first=True)
        if self.do_prob > 0:
            self.gru_drop = nn.Dropout(p=self.do_prob)

        # Output layers
        if self.n_weight_emb is not None:
            self.out = nn.Conv1d(self.hidden_units, self.n_weight_emb, 1)
            self.dim_weight_emb = self.n_spk//(self.n_weight_emb//self.weight_fact)
            self.embed_spk = nn.Embedding(self.n_weight_emb, self.dim_weight_emb)
        else:
            self.out = nn.Conv1d(self.hidden_units, self.dim_out, 1)

        # apply weight norm
        if self.use_weight_norm:
            self.apply_weight_norm()
        else:
            self.apply(initialize)

    def forward(self, y, z=None, h=None, do=False, outpad_right=0):
        if len(y.shape) == 2:
            y = F.one_hot(y, num_classes=self.n_spk).float()
        if self.scale_in_flag:
            z = torch.cat((y, self.scale_in(z.transpose(1,2)).transpose(1,2)), 2) # B x T_frm x C
        else:
            z = torch.cat((y, z), 2) # B x T_frm x C
        # Conv layers
        if self.s_conv_flag:
            if self.red_dim is not None:
                if self.do_prob > 0 and do:
                    z = self.conv_drop(self.conv_s_c(self.conv(self.in_red(z.transpose(1,2)))).transpose(1,2)) # B x C x T --> B x T x C
                else:
                    z = self.conv_s_c(self.conv(self.in_red(z.transpose(1,2)))).transpose(1,2) # B x C x T --> B x T x C
            else:
                if self.do_prob > 0 and do:
                    z = self.conv_drop(self.conv_s_c(self.conv(z.transpose(1,2))).transpose(1,2)) # B x C x T --> B x T x C
                else:
                    z = self.conv_s_c(self.conv(z.transpose(1,2))).transpose(1,2) # B x C x T --> B x T x C
        else:
            if self.red_dim is not None:
                if self.do_prob > 0 and do:
                    z = self.conv_drop(self.conv(self.in_red(z.transpose(1,2))).transpose(1,2)) # B x C x T --> B x T x C
                else:
                    z = self.conv(self.in_red(z.transpose(1,2))).transpose(1,2) # B x C x T --> B x T x C
            else:
                if self.do_prob > 0 and do:
                    z = self.conv_drop(self.conv(z.transpose(1,2)).transpose(1,2)) # B x C x T --> B x T x C
                else:
                    z = self.conv(z.transpose(1,2)).transpose(1,2) # B x C x T --> B x T x C
        # GRU layers
        if outpad_right > 0:
            if h is None:
                out, h = self.gru(z[:,:-outpad_right]) # B x T x C
            else:
                out, h = self.gru(z[:,:-outpad_right], h) # B x T x C
            out_, _ = self.gru(z[:,-outpad_right:], h) # B x T x C
            e = torch.cat((out, out_), 1)
        else:
            if h is None:
                e, h = self.gru(z) # B x T x C
            else:
                e, h = self.gru(z, h) # B x T x C
        # Output layers
        if self.do_prob > 0 and do:
            e = self.out(self.gru_drop(e).transpose(1,2)).transpose(1,2) # B x T x C -> B x C x T -> B x T x C
        else:
            e = self.out(e.transpose(1,2)).transpose(1,2) # B x T x C -> B x C x T -> B x T x C

        if self.n_weight_emb is not None:
            weight_emb = torch.tanh(torch.clamp(e, min=MIN_CLAMP, max=MAX_CLAMP)) # B x T x n_weight
            out = self.embed_spk.weight[0].unsqueeze(0).unsqueeze(1)*weight_emb[:,:,:1] # 1 x 1 x emb_dim * B x T x 1
            for i in range(1,self.n_weight_emb):
                out = torch.cat((out, self.embed_spk.weight[i].unsqueeze(0).unsqueeze(1)*weight_emb[:,:,i:i+1]), 2) # 1 x 1 x emb_dim * B x T x 1
            # B x T x emb_dim*n_weight
            return out, h.detach()
        else:
            return F.tanhshrink(torch.clamp(e, min=MIN_CLAMP, max=MAX_CLAMP)), h.detach()

    def apply_weight_norm(self):
        """Apply weight normalization module from all of the layers."""
        def _apply_weight_norm(m):
            if isinstance(m, torch.nn.Conv1d):
                torch.nn.utils.weight_norm(m)
                logging.info(f"Weight norm is applied to {m}.")

        self.apply(_apply_weight_norm)

    def remove_weight_norm(self):
        """Remove weight normalization module from all of the layers."""
        def _remove_weight_norm(m):
            try:
                if isinstance(m, torch.nn.Conv1d):
                    torch.nn.utils.remove_weight_norm(m)
                    logging.info(f"Weight norm is removed from {m}.")
            except ValueError:
                return

        self.apply(_remove_weight_norm)


class SPKID_TRANSFORM_LAYER(nn.Module):
    def __init__(self, n_spk=14, spkidtr_dim=2, emb_dim=None, n_weight_emb=None, conv_emb_flag=False, use_weight_norm=True):
        super(SPKID_TRANSFORM_LAYER, self).__init__()

        self.n_spk = n_spk
        self.spkidtr_dim = spkidtr_dim
        self.emb_dim = emb_dim
        self.n_weight_emb = n_weight_emb
        if self.n_weight_emb is not None:
            if self.emb_dim is None:
                self.emb_dim = self.n_spk
            self.dim_weight_emb = self.emb_dim // self.n_weight_emb
            self.emb_dim = self.dim_weight_emb * self.n_weight_emb
        self.conv_emb_flag = conv_emb_flag
        if self.conv_emb_flag and self.emb_dim is None:
            self.emb_dim = self.n_spk
        self.use_weight_norm = use_weight_norm

        if self.spkidtr_dim is not None:
            if self.conv_emb_flag:
                conv_emb = [nn.Conv1d(self.n_spk, self.emb_dim, 1), nn.ReLU()]
                self.conv_emb = nn.Sequential(*conv_emb)
                self.conv = nn.Conv1d(self.emb_dim, self.spkidtr_dim, 1)
            else:
                self.conv = nn.Conv1d(self.n_spk, self.spkidtr_dim, 1)
            if self.n_weight_emb is not None:
                 self.deconv = nn.Conv1d(self.spkidtr_dim, self.n_weight_emb, 1)
            else:
                if self.emb_dim is not None:
                    deconv = [nn.Conv1d(self.spkidtr_dim, self.emb_dim, 1), nn.ReLU()]
                else:
                    deconv = [nn.Conv1d(self.spkidtr_dim, self.n_spk, 1), nn.ReLU()]
                self.deconv = nn.Sequential(*deconv)
        else:
            if self.n_weight_emb is not None:
                if self.conv_emb_flag:
                    conv_emb = [nn.Conv1d(self.n_spk, self.emb_dim, 1), nn.ReLU()]
                    self.conv_emb = nn.Sequential(*conv_emb)
                    self.conv = nn.Conv1d(self.emb_dim, self.n_weight_emb, 1)
                else:
                    self.conv = nn.Conv1d(self.n_spk, self.n_weight_emb, 1)
            else:
                if self.emb_dim is not None:
                    conv = [nn.Conv1d(self.n_spk, self.emb_dim, 1), nn.ReLU()]
                else:
                    conv = [nn.Conv1d(self.n_spk, self.n_spk, 1), nn.ReLU()]
                self.conv = nn.Sequential(*conv)

        if self.n_weight_emb is not None:
            self.embed_spk = nn.Embedding(self.n_weight_emb, self.dim_weight_emb)

        # apply weight norm
        if self.use_weight_norm:
            self.apply_weight_norm()
        else:
            self.apply(initialize)

    def forward(self, x):
        # in: B x T
        # out: B x T x C
        if self.spkidtr_dim is not None:
            if self.n_weight_emb is not None:
                if self.conv_emb_flag:
                    weight_emb = torch.tanh(torch.clamp(self.deconv(F.tanhshrink(torch.clamp(self.conv(self.conv_emb(F.one_hot(x, num_classes=self.n_spk).float().transpose(1,2))),
                                                min=MIN_CLAMP, max=MAX_CLAMP))), min=MIN_CLAMP, max=MAX_CLAMP)).transpose(1,2) # B x T x n_weight
                else:
                    weight_emb = torch.tanh(torch.clamp(self.deconv(F.tanhshrink(torch.clamp(self.conv(F.one_hot(x, num_classes=self.n_spk).float().transpose(1,2)),
                                                min=MIN_CLAMP, max=MAX_CLAMP))), min=MIN_CLAMP, max=MAX_CLAMP)).transpose(1,2) # B x T x n_weight
                out = self.embed_spk.weight[0].unsqueeze(0).unsqueeze(1)*weight_emb[:,:,:1] # 1 x 1 x emb_dim * B x T x 1
                for i in range(1,self.n_weight_emb):
                    out = torch.cat((out, self.embed_spk.weight[i].unsqueeze(0).unsqueeze(1)*weight_emb[:,:,i:i+1]), 2) # 1 x 1 x emb_dim * B x T x 1
                # B x T x emb_dim*n_weight
                return weight_emb, out
            else:
                if self.conv_emb_flag:
                    return self.deconv(F.tanhshrink(torch.clamp(self.conv(self.conv_emb(F.one_hot(x, num_classes=self.n_spk).float().transpose(1,2))), min=MIN_CLAMP, max=MAX_CLAMP))).transpose(1,2)
                else:
                    return self.deconv(F.tanhshrink(torch.clamp(self.conv(F.one_hot(x, num_classes=self.n_spk).float().transpose(1,2)), min=MIN_CLAMP, max=MAX_CLAMP))).transpose(1,2)
        else:
            if self.n_weight_emb is not None:
                if self.conv_emb_flag:
                    weight_emb = torch.tanh(torch.clamp(self.conv(self.conv_emb(F.one_hot(x, num_classes=self.n_spk).float().transpose(1,2))), min=MIN_CLAMP, max=MAX_CLAMP)).transpose(1,2) # B x T x n_weight
                else:
                    weight_emb = torch.tanh(torch.clamp(self.conv(F.one_hot(x, num_classes=self.n_spk).float().transpose(1,2)), min=MIN_CLAMP, max=MAX_CLAMP)).transpose(1,2) # B x T x n_weight
                out = self.embed_spk.weight[0].unsqueeze(0).unsqueeze(1)*weight_emb[:,:,:1] # 1 x 1 x emb_dim * B x T x 1
                for i in range(1,self.n_weight_emb):
                    out = torch.cat((out, self.embed_spk.weight[i].unsqueeze(0).unsqueeze(1)*weight_emb[:,:,i:i+1]), 2) # 1 x 1 x emb_dim * B x T x 1
                # B x T x emb_dim*n_weight
                return weight_emb, out
            else:
                return self.conv(F.one_hot(x, num_classes=self.n_spk).float().transpose(1,2)).transpose(1,2)

    def apply_weight_norm(self):
        """Apply weight normalization module from all of the layers."""
        def _apply_weight_norm(m):
            if isinstance(m, torch.nn.Conv1d):
                torch.nn.utils.weight_norm(m)
                logging.info(f"Weight norm is applied to {m}.")

        self.apply(_apply_weight_norm)

    def remove_weight_norm(self):
        """Remove weight normalization module from all of the layers."""
        def _remove_weight_norm(m):
            try:
                if isinstance(m, torch.nn.Conv1d):
                    torch.nn.utils.remove_weight_norm(m)
                    logging.info(f"Weight norm is removed from {m}.")
            except ValueError:
                return

        self.apply(_remove_weight_norm)


class GRU_EXCIT_DECODER(nn.Module):
    def __init__(self, feat_dim=60, hidden_layers=1, hidden_units=128, causal_conv=True, s_conv_flag=False,
            kernel_size=7, dilation_size=1, do_prob=0, n_spk=14, use_weight_norm=True, aux_dim=None,
                seg_conv_flag=True, cap_dim=None, right_size=0, pad_first=True, red_dim=None):
        super(GRU_EXCIT_DECODER, self).__init__()
        self.n_spk = n_spk
        self.feat_dim = feat_dim
        self.in_dim = self.n_spk+self.feat_dim
        self.cap_dim = cap_dim
        self.aux_dim = aux_dim
        if self.cap_dim is not None:
            self.out_dim = 2+1+self.cap_dim
        else:
            self.out_dim = 2
        if self.aux_dim is not None:
            self.in_dim += self.aux_dim
        self.hidden_layers = hidden_layers
        self.hidden_units = hidden_units
        self.kernel_size = kernel_size
        self.dilation_size = dilation_size
        self.do_prob = do_prob
        self.causal_conv = causal_conv
        self.s_conv_flag = s_conv_flag
        self.seg_conv_flag = seg_conv_flag
        if self.s_conv_flag:
            self.s_dim = 320
        self.use_weight_norm = use_weight_norm
        self.pad_first = pad_first
        self.right_size = right_size
        self.red_dim = red_dim

        # Reduction layers
        if self.red_dim is not None:
            in_red = [nn.Conv1d(self.in_dim, self.red_dim, 1), nn.ReLU()]
            self.in_red = nn.Sequential(*in_red)
            self.in_dim = self.red_dim

        # Conv. layers
        if self.right_size <= 0:
            if not self.causal_conv:
                self.conv = TwoSidedDilConv1d(in_dim=self.in_dim, seg_conv=self.seg_conv_flag, kernel_size=self.kernel_size,
                                            layers=self.dilation_size, pad_first=self.pad_first)
                self.pad_left = self.conv.padding
                self.pad_right = self.conv.padding
            else:
                self.conv = CausalDilConv1d(in_dim=self.in_dim, seg_conv=self.seg_conv_flag, kernel_size=self.kernel_size,
                                            layers=self.dilation_size, pad_first=self.pad_first)
                self.pad_left = self.conv.padding
                self.pad_right = 0
        else:
            self.conv = SkewedConv1d(in_dim=self.in_dim, seg_conv=self.seg_conv_flag, kernel_size=self.kernel_size,
                                        right_size=self.right_size, pad_first=self.pad_first)
            self.pad_left = self.conv.left_size
            self.pad_right = self.conv.right_size
        if self.s_conv_flag:
            if self.seg_conv_flag:
                conv_s_c = [nn.Conv1d(self.in_dim*self.conv.rec_field, self.s_dim, 1), nn.ReLU()]
            else:
                conv_s_c = [nn.Conv1d(self.conv.out_dim, self.s_dim, 1), nn.ReLU()]
            self.conv_s_c = nn.Sequential(*conv_s_c)
            self.in_dim = self.s_dim
        else:
            self.in_dim = self.in_dim*self.conv.rec_field
        if self.do_prob > 0:
            self.conv_drop = nn.Dropout(p=self.do_prob)

        # GRU layer(s)
        if self.do_prob > 0 and self.hidden_layers > 1:
            self.gru = nn.GRU(self.in_dim, self.hidden_units, self.hidden_layers,
                                dropout=self.do_prob, batch_first=True)
        else:
            self.gru = nn.GRU(self.in_dim, self.hidden_units, self.hidden_layers,
                                batch_first=True)
        if self.do_prob > 0:
            self.gru_drop = nn.Dropout(p=self.do_prob)

        # Output layers
        self.out = nn.Conv1d(self.hidden_units, self.out_dim, 1)

        # De-normalization layers
        self.scale_out = nn.Conv1d(1, 1, 1)
        if self.cap_dim is not None:
            self.scale_out_cap = nn.Conv1d(self.cap_dim, self.cap_dim, 1)

        # apply weight norm
        if self.use_weight_norm:
            self.apply_weight_norm()
        else:
            self.apply(initialize)

    def forward(self, z, y=None, aux=None, h=None, do=False, outpad_right=0):
        if y is not None:
            if aux is not None:
                if len(y.shape) == 2:
                    z = torch.cat((F.one_hot(y, num_classes=self.n_spk).float(), aux, z), 2) # B x T_frm x C
                else:
                    z = torch.cat((y, aux, z), 2) # B x T_frm x C
            else:
                if len(y.shape) == 2:
                    z = torch.cat((F.one_hot(y, num_classes=self.n_spk).float(), z), 2) # B x T_frm x C
                else:
                    z = torch.cat((y, z), 2) # B x T_frm x C
        elif aux is not None:
            z = torch.cat((aux, z), 2) # B x T_frm x C
        # Input e layers
        if self.s_conv_flag:
            if self.red_dim is not None:
                if self.do_prob > 0 and do:
                    e = self.conv_drop(self.conv_s_c(self.conv(self.in_red(z.transpose(1,2)))).transpose(1,2)) # B x C x T --> B x T x C
                else:
                    e = self.conv_s_c(self.conv(self.in_red(z.transpose(1,2)))).transpose(1,2) # B x C x T --> B x T x C
            else:
                if self.do_prob > 0 and do:
                    e = self.conv_drop(self.conv_s_c(self.conv(z.transpose(1,2))).transpose(1,2)) # B x C x T --> B x T x C
                else:
                    e = self.conv_s_c(self.conv(z.transpose(1,2))).transpose(1,2) # B x C x T --> B x T x C
        else:
            if self.red_dim is not None:
                if self.do_prob > 0 and do:
                    e = self.conv_drop(self.conv(self.in_red(z.transpose(1,2))).transpose(1,2)) # B x C x T --> B x T x C
                else:
                    e = self.conv(self.in_red(z.transpose(1,2))).transpose(1,2) # B x C x T --> B x T x C
            else:
                if self.do_prob > 0 and do:
                    e = self.conv_drop(self.conv(z.transpose(1,2)).transpose(1,2)) # B x C x T --> B x T x C
                else:
                    e = self.conv(z.transpose(1,2)).transpose(1,2) # B x C x T --> B x T x C
        if outpad_right > 0:
            # GRU e layers
            if h is None:
                out, h = self.gru(e[:,:-outpad_right]) # B x T x C
            else:
                out, h = self.gru(e[:,:-outpad_right], h) # B x T x C
            out_, _ = self.gru(e[:,-outpad_right:], h) # B x T x C
            e = torch.cat((out, out_), 1)
        else:
            # GRU e layers
            if h is None:
                e, h = self.gru(e) # B x T x C
            else:
                e, h = self.gru(e, h) # B x T x C
        # Output e layers
        if self.do_prob > 0 and do:
            e = torch.clamp(self.out(self.gru_drop(e).transpose(1,2)).transpose(1,2), min=MIN_CLAMP, max=MAX_CLAMP) # B x T x C -> B x C x T -> B x T x C
        else:
            e = torch.clamp(self.out(e.transpose(1,2)).transpose(1,2), min=MIN_CLAMP, max=MAX_CLAMP) # B x T x C -> B x C x T -> B x T x C

        if self.cap_dim is not None:
            return torch.cat((torch.sigmoid(e[:,:,:1]), self.scale_out(F.tanhshrink(e[:,:,1:2]).transpose(1,2)).transpose(1,2), \
                            torch.sigmoid(e[:,:,2:3]), self.scale_out_cap(F.tanhshrink(e[:,:,3:]).transpose(1,2)).transpose(1,2)), 2), \
                                h.detach()
        else:
            return torch.cat((torch.sigmoid(e[:,:,:1]), self.scale_out(F.tanhshrink(e)[:,:,1:].transpose(1,2)).transpose(1,2)), 2), \
                    h.detach()

    def apply_weight_norm(self):
        """Apply weight normalization module from all of the layers."""
        def _apply_weight_norm(m):
            if isinstance(m, torch.nn.Conv1d):
                torch.nn.utils.weight_norm(m)
                logging.info(f"Weight norm is applied to {m}.")

        self.apply(_apply_weight_norm)

    def remove_weight_norm(self):
        """Remove weight normalization module from all of the layers."""
        def _remove_weight_norm(m):
            try:
                if isinstance(m, torch.nn.Conv1d):
                    torch.nn.utils.remove_weight_norm(m)
                    logging.info(f"Weight norm is removed from {m}.")
            except ValueError:
                return

        self.apply(_remove_weight_norm)


class GRU_WAVE_DECODER_DUALGRU_COMPACT_MBAND_CF(nn.Module):
<<<<<<< HEAD
    """
    GRU, wave, decoder, DualGPU, Compact, Multinand, CF
    """
    def __init__(self, feat_dim=80, upsampling_factor=120, hidden_units=640, hidden_units_2=32, n_quantize=65536,
=======
    def __init__(self, feat_dim=80, upsampling_factor=120, hidden_units=640, hidden_units_2=32, n_quantize=65536, s_dim=320, seg_conv_flag=True,
>>>>>>> cd6e90da
            kernel_size=7, dilation_size=1, do_prob=0, causal_conv=False, use_weight_norm=True, lpc=6, remove_scale_in_weight_norm=True,
                right_size=2, n_bands=5, excit_dim=0, pad_first=False, mid_out_flag=True, red_dim=None, spk_dim=None, res_gru=None, frm_upd_flag=False,
                    scale_in_aux_dim=None, n_spk=None, scale_in_flag=True, mid_dim=None, aux_dim=None, res_flag=False, res_smpl_flag=False, conv_in_flag=False,
                        emb_flag=False):
        super(GRU_WAVE_DECODER_DUALGRU_COMPACT_MBAND_CF, self).__init__()
        self.feat_dim = feat_dim
        self.in_dim = self.feat_dim
        self.n_quantize = n_quantize
        self.n_bands = n_bands
        self.cf_dim = int(np.sqrt(self.n_quantize))
        self.out_dim = self.n_quantize
        self.upsampling_factor = upsampling_factor // self.n_bands
        self.hidden_units = hidden_units
        self.hidden_units_2 = hidden_units_2
        self.kernel_size = kernel_size
        self.dilation_size = dilation_size
        self.do_prob = do_prob
        self.causal_conv = causal_conv
        self.seg_conv_flag = seg_conv_flag
        self.s_dim = s_dim
        self.wav_dim = 64
        self.wav_dim_bands = self.wav_dim * self.n_bands
        self.use_weight_norm = use_weight_norm
        self.lpc = lpc
        self.right_size = right_size
        self.excit_dim = excit_dim
        self.pad_first = pad_first
        self.mid_out_flag = mid_out_flag
        self.mid_dim = mid_dim
        if self.mid_dim is None:
            if self.mid_out_flag:
                if self.cf_dim > 32:
                    self.mid_out = 32
                else:
                    self.mid_out = self.cf_dim
            else:
                self.mid_out = None
        else:
            self.mid_out = mid_dim
        self.red_dim = red_dim
        self.scale_in_aux_dim = scale_in_aux_dim
        self.scale_in_flag = scale_in_flag
        self.n_spk = n_spk
        self.aux_dim = aux_dim
        self.spk_dim = spk_dim
        self.res_flag = res_flag
        self.res_smpl_flag = res_smpl_flag
        self.conv_in_flag = conv_in_flag
        self.res_gru = res_gru
        self.frm_upd_flag = frm_upd_flag
        self.remove_scale_in_weight_norm = remove_scale_in_weight_norm
        self.emb_flag = emb_flag

        # Norm. layer
        if self.scale_in_flag:
            if self.scale_in_aux_dim is not None:
                self.scale_in = nn.Conv1d(self.scale_in_aux_dim, self.scale_in_aux_dim, 1)
            else:
                self.scale_in = nn.Conv1d(self.in_dim, self.in_dim, 1)

        # Conv. layers
        if self.right_size <= 0:
            if not self.causal_conv:
                self.conv = TwoSidedDilConv1d(in_dim=self.in_dim, seg_conv=self.seg_conv_flag, kernel_size=self.kernel_size,
                                            layers=self.dilation_size, pad_first=self.pad_first)
                self.pad_left = self.conv.padding
                self.pad_right = self.conv.padding
            else:
                self.conv = CausalDilConv1d(in_dim=self.in_dim, seg_conv=self.seg_conv_flag, kernel_size=self.kernel_size,
                                            layers=self.dilation_size, pad_first=self.pad_first)
                self.pad_left = self.conv.padding
                self.pad_right = 0
        else:
            self.conv = SkewedConv1d(in_dim=self.in_dim, seg_conv=self.seg_conv_flag, kernel_size=self.kernel_size,
                                        right_size=self.right_size, pad_first=self.pad_first)
            self.pad_left = self.conv.left_size
            self.pad_right = self.conv.right_size
        if not self.seg_conv_flag:
            conv_s_c = [nn.Conv1d(self.conv.out_dim, self.s_dim, 1), nn.ReLU()]
        else:
            conv_s_c = [nn.Conv1d(self.in_dim*self.conv.rec_field, self.s_dim, 1), nn.ReLU()]
        self.conv_s_c = nn.Sequential(*conv_s_c)

        if self.do_prob > 0:
            self.drop = nn.Dropout(p=self.do_prob)

        self.embed_c_wav = nn.Embedding(self.cf_dim, self.wav_dim)
        self.embed_f_wav = nn.Embedding(self.cf_dim, self.wav_dim)

        # `Sparse GRU` & `Dense GRU`?
        # GRU layer(s) coarse
        self.gru = nn.GRU(self.s_dim+self.wav_dim_bands*2, self.hidden_units, 1, batch_first=True)
        self.gru_2 = nn.GRU(self.s_dim+self.hidden_units, self.hidden_units_2, 1, batch_first=True)

<<<<<<< HEAD
        # `DualFC` for coarse bits
        #self.out = DualFC(self.hidden_units_2, self.cf_dim, self.lpc, n_bands=self.n_bands, mid_out=self.mid_out, lin_flag=self.lin_flag)
=======
        # Output layers coarse
>>>>>>> cd6e90da
        self.out = DualFC_(self.hidden_units_2, self.cf_dim, self.lpc, n_bands=self.n_bands, mid_out=self.mid_out)

        # `Dence GRU` for fine bits
        self.gru_f = nn.GRU(self.s_dim+self.wav_dim_bands+self.hidden_units_2, self.hidden_units_2, 1, batch_first=True)

<<<<<<< HEAD
        # `DualFC` for fine bits
        #self.out_f = DualFC(self.hidden_units_2, self.cf_dim, self.lpc, n_bands=self.n_bands, mid_out=self.mid_out, lin_flag=self.lin_flag)
=======
        # Output layers fine
>>>>>>> cd6e90da
        self.out_f = DualFC_(self.hidden_units_2, self.cf_dim, self.lpc, n_bands=self.n_bands, mid_out=self.mid_out)

        # Prev logits if using data-driven lpc
        if self.lpc > 0:
            self.logits = nn.Embedding(self.cf_dim, self.cf_dim)
            logits_param = torch.empty(self.cf_dim, self.cf_dim).fill_(0)
            for i in range(self.cf_dim):
                logits_param[i,i] = 1
            self.logits.weight = torch.nn.Parameter(logits_param)
            if self.emb_flag:
                self.logits_c = EmbeddingOne(self.cf_dim, 1)
                self.logits_f = EmbeddingOne(self.cf_dim, 1)

        # apply weight norm
        if self.use_weight_norm:
            self.apply_weight_norm()
            if self.scale_in_flag and self.remove_scale_in_weight_norm:
                torch.nn.utils.remove_weight_norm(self.scale_in)
        else:
            self.apply(initialize)

<<<<<<< HEAD
    def forward(self, c, x_c_prev, x_f_prev, x_c, spk_code=None, spk_aux=None, aux=None, h=None, h_2=None, h_f=None, h_spk=None, do=False, x_c_lpc=None, x_f_lpc=None,
            outpad_left=None, outpad_right=None, ret_res=False, aux_spk=None, ret_mid_feat=False, ret_mid_smpl=False, h_red=None):
        """
        Forward pass for single sample-step.
        
        Args:
            x_c_prev: Sample coarse t-1
            x_f_prev: Sample fine   t-1

            h: Hidden state of Sparse GRU
            h_2: Hidden state of Dense GRU
            h_f: Hidden state of Fine GRU
            h_spk: ※ not used
        Returns:
            Updated hidden states (h, h_2, h_f) are returned.
        """
=======
    def forward(self, c, x_c_prev, x_f_prev, x_c, h=None, h_2=None, h_f=None, do=False, x_c_lpc=None, x_f_lpc=None,
            outpad_left=None, outpad_right=None, ret_mid_feat=False, ret_mid_smpl=False):
>>>>>>> cd6e90da
        # Input
        if self.scale_in_flag:
            if self.do_prob > 0 and do:
                if not ret_mid_feat:
                    conv = self.drop(torch.repeat_interleave(self.conv_s_c(self.conv(self.scale_in(c.transpose(1,2)))).transpose(1,2),self.upsampling_factor,dim=1))
                else:
                    if outpad_left is not None:
                        if outpad_right is not None and outpad_right > 0:
                            seg_conv = self.conv(self.scale_in(c.transpose(1,2)))[:,:,outpad_left:-outpad_right]
                        else:
                            seg_conv = self.conv(self.scale_in(c.transpose(1,2)))[:,:,outpad_left:]
                    elif outpad_right is not None and outpad_right > 0:
                        seg_conv = self.conv(self.scale_in(c.transpose(1,2)))[:,:,:-outpad_right]
                    else:
                        seg_conv = self.conv(self.scale_in(c.transpose(1,2)))
                    conv_sc = self.conv_s_c(seg_conv).transpose(1,2)
                    conv = self.drop(torch.repeat_interleave(conv_sc,self.upsampling_factor,dim=1))
            else:
                if not ret_mid_feat:
                    conv = torch.repeat_interleave(self.conv_s_c(self.conv(self.scale_in(c.transpose(1,2)))).transpose(1,2),self.upsampling_factor,dim=1)
                else:
                    if outpad_left is not None:
                        if outpad_right is not None and outpad_right > 0:
                            seg_conv = self.conv(self.scale_in(c.transpose(1,2)))[:,:,outpad_left:-outpad_right]
                        else:
                            seg_conv = self.conv(self.scale_in(c.transpose(1,2)))[:,:,outpad_left:]
                    elif outpad_right is not None and outpad_right > 0:
                        seg_conv = self.conv(self.scale_in(c.transpose(1,2)))[:,:,:-outpad_right]
                    else:
                        seg_conv = self.conv(self.scale_in(c.transpose(1,2)))
                    conv_sc = self.conv_s_c(seg_conv).transpose(1,2)
                    conv = torch.repeat_interleave(conv_sc,self.upsampling_factor,dim=1)
        else:
            if self.do_prob > 0 and do:
                conv = self.drop(torch.repeat_interleave(self.conv_s_c(self.conv(c.transpose(1,2))).transpose(1,2),self.upsampling_factor,dim=1))
            else:
                conv = torch.repeat_interleave(self.conv_s_c(self.conv(c.transpose(1,2))).transpose(1,2),self.upsampling_factor,dim=1)

        # Sparse GRU
        # (features, embedding_coarse, embedding_fine) => (out, h)
        if x_c_prev.shape[1] < conv.shape[1]:
            conv = conv[:,:x_c_prev.shape[1]]
        if h is not None:
            out, h = self.gru(torch.cat((conv, self.embed_c_wav(x_c_prev).reshape(x_c_prev.shape[0], x_c_prev.shape[1], -1),
                        self.embed_f_wav(x_f_prev).reshape(x_f_prev.shape[0], x_f_prev.shape[1], -1)), 2), h) # B x T x C -> B x C x T -> B x T x C
        else:
            out, h = self.gru(torch.cat((conv, self.embed_c_wav(x_c_prev).reshape(x_c_prev.shape[0], x_c_prev.shape[1], -1),
                        self.embed_f_wav(x_f_prev).reshape(x_f_prev.shape[0], x_f_prev.shape[1], -1)), 2))

        # Dense GRU
        # (features, out_GRU_sparse) => (out_GRU_dense, h_2)
        if h_2 is not None:
            out_2, h_2 = self.gru_2(torch.cat((conv, out), 2), h_2) # B x T x C -> B x C x T -> B x T x C
        else:
            out_2, h_2 = self.gru_2(torch.cat((conv, out), 2))

        # GRU_fine
        # (features, embedding_coarse, out_GRU_dense) => (out_GRU_fine, h_f)
        if h_f is not None:
            out_f, h_f = self.gru_f(torch.cat((conv, self.embed_c_wav(x_c).reshape(x_c.shape[0], x_c.shape[1], -1), out_2), 2), h_f)
        else:
            out_f, h_f = self.gru_f(torch.cat((conv, self.embed_c_wav(x_c).reshape(x_c.shape[0], x_c.shape[1], -1), out_2), 2))

        # output
        if self.lpc > 0:
            # (out_GRU_dense) => (signs_c, scales_c, lin_c, logits_c)
            # (out_GRU_fine)  => (signs_f, scales_f, lin_f, logits_f)
            signs_c, scales_c, logits_c = self.out(out_2.transpose(1,2))
            signs_f, scales_f, logits_f = self.out_f(out_f.transpose(1,2))
            # B x T x x n_bands x K, B x T x n_bands x K and B x T x n_bands x 32
            # x_lpc B x T_lpc x n_bands --> B x T x n_bands x K --> B x T x n_bands x K x 32
            # unfold put new dimension on the last
            if not ret_mid_feat:
                if self.emb_flag:
                    x_c_lpc = x_c_lpc.unfold(1, self.lpc, 1) # B x T x n_bands --> B x T x n_bands x K
                    x_f_lpc = x_f_lpc.unfold(1, self.lpc, 1)
                    #lpc_c = (signs_c*scales_c).flip(-1).unsqueeze(-1)
                    #lpc_f = (signs_f*scales_f).flip(-1).unsqueeze(-1)
                    #logging.info(lpc_c.mean(2).mean(1).mean(0)[:,0])
                    #logging.info(lpc_f.mean(2).mean(1).mean(0)[:,0])
                    #logging.info(signs_c.flip(-1).mean(2).mean(1).mean(0))
                    #logging.info(scales_c.flip(-1).mean(2).mean(1).mean(0))
                    return torch.clamp(logits_c + torch.sum(self.logits(x_c_lpc)*(signs_c*scales_c).flip(-1).unsqueeze(-1)*self.logits_c(x_c_lpc), 3), min=MIN_CLAMP, max=MAX_CLAMP), \
                            torch.clamp(logits_f + torch.sum(self.logits(x_f_lpc)*(signs_f*scales_f).flip(-1).unsqueeze(-1)*self.logits_f(x_f_lpc), 3), min=MIN_CLAMP, max=MAX_CLAMP), \
                                    h.detach(), h_2.detach(), h_f.detach()
                else:
                    return torch.clamp(logits_c + torch.sum((signs_c*scales_c).flip(-1).unsqueeze(-1)*self.logits(x_c_lpc.unfold(1, self.lpc, 1)), 3), min=MIN_CLAMP, max=MAX_CLAMP), \
                        torch.clamp(logits_f + torch.sum((signs_f*scales_f).flip(-1).unsqueeze(-1)*self.logits(x_f_lpc.unfold(1, self.lpc, 1)), 3), min=MIN_CLAMP, max=MAX_CLAMP), h.detach(), h_2.detach(), h_f.detach()
            else:
                if not ret_mid_smpl:
                    return torch.clamp(logits_c + torch.sum((signs_c*scales_c).flip(-1).unsqueeze(-1)*self.logits(x_c_lpc.unfold(1, self.lpc, 1)), 3), min=MIN_CLAMP, max=MAX_CLAMP), \
                        torch.clamp(logits_f + torch.sum((signs_f*scales_f).flip(-1).unsqueeze(-1)*self.logits(x_f_lpc.unfold(1, self.lpc, 1)), 3), min=MIN_CLAMP, max=MAX_CLAMP), \
                            seg_conv.transpose(1,2), conv_sc, h.detach(), h_2.detach(), h_f.detach()
                else:
                    return logits_c + torch.sum((signs_c*scales_c).flip(-1).unsqueeze(-1)*self.logits(x_c_lpc.unfold(1, self.lpc, 1)), 3), \
                        logits_f + torch.sum((signs_f*scales_f).flip(-1).unsqueeze(-1)*self.logits(x_f_lpc.unfold(1, self.lpc, 1)), 3), \
                            seg_conv.transpose(1,2), conv_sc, out, out_2, out_f, signs_c, scales_c, logits_c, signs_f, scales_f, logits_f, h.detach(), h_2.detach(), h_f.detach()
            # B x T x n_bands x 32
        else:
            logits_c = self.out(out_2.transpose(1,2))
            logits_f = self.out_f(out_f.transpose(1,2))
            return torch.clamp(logits_c, min=MIN_CLAMP, max=MAX_CLAMP), torch.clamp(logits_f, min=MIN_CLAMP, max=MAX_CLAMP), h.detach(), h_2.detach(), h_f.detach()

    def gen_mid_feat(self, c):
        # Input
        if self.scale_in_flag:
            seg_conv = self.conv(self.scale_in(c.transpose(1,2)))
        else:
            seg_conv = self.conv(c.transpose(1,2))
        conv_sc = self.conv_s_c(seg_conv).transpose(1,2)

        return seg_conv.transpose(1,2), conv_sc

    def gen_mid_feat_smpl(self, c, x_c_prev, x_f_prev, x_c, h=None, h_2=None, h_f=None, x_c_lpc=None, x_f_lpc=None):
        # Input
        if self.scale_in_flag:
            seg_conv = self.conv(self.scale_in(c.transpose(1,2)))
        else:
            seg_conv = self.conv(c.transpose(1,2))
        conv_sc = self.conv_s_c(seg_conv).transpose(1,2)
        conv = torch.repeat_interleave(conv_sc,self.upsampling_factor,dim=1)

        # GRU1
        if x_c_prev.shape[1] < conv.shape[1]:
            conv = conv[:,:x_c_prev.shape[1]]
        if h is not None:
            out, h = self.gru(torch.cat((conv, self.embed_c_wav(x_c_prev).reshape(x_c_prev.shape[0], x_c_prev.shape[1], -1),
                        self.embed_f_wav(x_f_prev).reshape(x_f_prev.shape[0], x_f_prev.shape[1], -1)), 2), h) # B x T x C -> B x C x T -> B x T x C
        else:
            out, h = self.gru(torch.cat((conv, self.embed_c_wav(x_c_prev).reshape(x_c_prev.shape[0], x_c_prev.shape[1], -1),
                        self.embed_f_wav(x_f_prev).reshape(x_f_prev.shape[0], x_f_prev.shape[1], -1)), 2))

        # GRU2
        if h_2 is not None:
            out_2, h_2 = self.gru_2(torch.cat((conv, out), 2), h_2) # B x T x C -> B x C x T -> B x T x C
        else:
            out_2, h_2 = self.gru_2(torch.cat((conv, out), 2))

        # GRU_fine
        if h_f is not None:
            out_f, h_f = self.gru_f(torch.cat((conv, self.embed_c_wav(x_c).reshape(x_c.shape[0], x_c.shape[1], -1), out_2), 2), h_f)
        else:
            out_f, h_f = self.gru_f(torch.cat((conv, self.embed_c_wav(x_c).reshape(x_c.shape[0], x_c.shape[1], -1), out_2), 2))

        # output
        if self.lpc > 0:
            signs_c, scales_c, logits_c = self.out(out_2.transpose(1,2))
            signs_f, scales_f, logits_f = self.out_f(out_f.transpose(1,2))
            # B x T x x n_bands x K, B x T x n_bands x K and B x T x n_bands x 32
            # x_lpc B x T_lpc x n_bands --> B x T x n_bands x K --> B x T x n_bands x K x 32
            # unfold put new dimension on the last

            return seg_conv.transpose(1,2), conv_sc, out, out_2, out_f, signs_c, scales_c, logits_c, signs_f, scales_f, logits_f, \
                    logits_c + torch.sum((signs_c*scales_c).flip(-1).unsqueeze(-1)*self.logits(x_c_lpc.unfold(1, self.lpc, 1)), 3), \
                        logits_f + torch.sum((signs_f*scales_f).flip(-1).unsqueeze(-1)*self.logits(x_f_lpc.unfold(1, self.lpc, 1)), 3), h, h_2, h_f
        else:
            logits_c = self.out(out_2.transpose(1,2))
            logits_f = self.out_f(out_f.transpose(1,2))

            return seg_conv.transpose(1,2), conv_sc, out, out_2, out_f, logits_c, logits_f, h, h_2, h_f

<<<<<<< HEAD
    def generate(self, c, intervals=4000, spk_code=None, spk_aux=None, aux=None, outpad_left=None, outpad_right=None, pad_first=True):
        """
        Args:
            c ((B, T, F)?): Conditioning feature sequence.
            intervals (number): Performance test config, currently no meaning.
            spk_code
            spk_aux
            aux
            outpad_left
            outpad_right
            pad_first (bool): Padding setting
        Returns:
            (B, Subband, T) - A batch of subband waveforms
        """
        # Performance test utilities
        start = time.time()
        time_sample = []
        intervals = 1000
        # /Performance test utilities

        upsampling_factor = self.upsampling_factor
=======
    def generate(self, c, intervals=25, spk_code=None, spk_aux=None, aux=None, outpad_left=None, outpad_right=None, pad_first=True):
        start = time.time()
        time_sample = []
        # intervals: log every frame intervals (25 frames = 0.25 sec for 10 ms shift)
        intervals *= self.upsampling_factor

>>>>>>> cd6e90da
        c_pad = (self.n_quantize // 2) // self.cf_dim
        f_pad = (self.n_quantize // 2) % self.cf_dim
        B = c.shape[0] # n_Batch?

        # Input
        if pad_first and outpad_left is None and outpad_right is None:
            c = F.pad(c.transpose(1,2), (self.pad_left,self.pad_right), "replicate").transpose(1,2)
        if self.scale_in_flag:
            c = self.conv_s_c(self.conv(self.scale_in(c.transpose(1,2)))).transpose(1,2)
        else:
            c = self.conv_s_c(self.conv(c.transpose(1,2))).transpose(1,2)

        if self.lpc > 0:
            x_c_lpc = torch.empty(B,1,self.n_bands,self.lpc).cuda().fill_(c_pad).long() # B x 1 x n_bands x K
            x_f_lpc = torch.empty(B,1,self.n_bands,self.lpc).cuda().fill_(f_pad).long() # B x 1 x n_bands x K
<<<<<<< HEAD

        # Sample sequence length.
        T = c.shape[1]*upsampling_factor
=======
        T = c.shape[1]*self.upsampling_factor
>>>>>>> cd6e90da

        c_f = c[:,:1]
        out, h = self.gru(torch.cat((c_f,self.embed_c_wav(torch.empty(B,1,self.n_bands).cuda().fill_(c_pad).long()).reshape(B,1,-1),
                                        self.embed_f_wav(torch.empty(B,1,self.n_bands).cuda().fill_(f_pad).long()).reshape(B,1,-1)),2))
        out, h_2 = self.gru_2(torch.cat((c_f,out), 2))
        if self.lpc > 0:
            # coarse part
            signs_c, scales_c, logits_c = self.out(out.transpose(1,2)) # B x 1 x n_bands x K or 32
            if self.emb_flag:
                dist = OneHotCategorical(F.softmax(torch.clamp(logits_c + torch.sum(self.logits(x_c_lpc)*(signs_c*scales_c).unsqueeze(-1)\
                            *self.logits_c(x_c_lpc), 3), min=MIN_CLAMP, max=MAX_CLAMP), dim=-1))
                            #*torch.tanh(self.logits_sgns_c(x_c_lpc))*torch.exp(self.logits_mags_c(x_c_lpc)), 3), min=MIN_CLAMP, max=MAX_CLAMP), dim=-1))
            else:
                dist = OneHotCategorical(F.softmax(torch.clamp(logits_c + torch.sum((signs_c*scales_c).unsqueeze(-1)*self.logits(x_c_lpc), 3), min=MIN_CLAMP, max=MAX_CLAMP), dim=-1))
            # B x 1 x n_bands x 32, B x 1 x n_bands x K x 32 --> B x 1 x n_bands x 2 x 32
            x_c_out = x_c_wav = dist.sample().argmax(dim=-1) # B x 1 x n_bands
            x_c_lpc[:,:,:,1:] = x_c_lpc[:,:,:,:-1]
            x_c_lpc[:,:,:,0] = x_c_wav
            # fine part
            embed_x_c_wav = self.embed_c_wav(x_c_wav).reshape(B,1,-1)
            out, h_f = self.gru_f(torch.cat((c_f, embed_x_c_wav, out), 2))
            signs_f, scales_f, logits_f = self.out_f(out.transpose(1,2)) # B x 1 x n_bands x K or 32
            if self.emb_flag:
                dist = OneHotCategorical(F.softmax(torch.clamp(logits_f + torch.sum(self.logits(x_f_lpc)*(signs_f*scales_f).unsqueeze(-1)\
                            *self.logits_f(x_f_lpc), 3), min=MIN_CLAMP, max=MAX_CLAMP), dim=-1))
                            #*torch.tanh(self.logits_sgns_f(x_f_lpc))*torch.exp(self.logits_mags_f(x_f_lpc)), 3), min=MIN_CLAMP, max=MAX_CLAMP), dim=-1))
            else:
                dist = OneHotCategorical(F.softmax(torch.clamp(logits_f + torch.sum((signs_f*scales_f).unsqueeze(-1)*self.logits(x_f_lpc), 3), min=MIN_CLAMP, max=MAX_CLAMP), dim=-1))
            x_f_out = x_f_wav = dist.sample().argmax(dim=-1) # B x 1 x n_bands
            x_f_lpc[:,:,:,1:] = x_f_lpc[:,:,:,:-1]
            x_f_lpc[:,:,:,0] = x_f_wav
        else:
            # coarse part
            dist = OneHotCategorical(F.softmax(torch.clamp(self.out(out.transpose(1,2)), min=MIN_CLAMP, max=MAX_CLAMP), dim=-1))
            x_c_out = x_c_wav = dist.sample().argmax(dim=-1) # B x 1 x n_bands
            # fine part
            embed_x_c_wav = self.embed_c_wav(x_c_wav).reshape(B,1,-1)
            out, h_f = self.gru_f(torch.cat((c_f, embed_x_c_wav, out), 2))
            dist = OneHotCategorical(F.softmax(torch.clamp(self.out_f(out.transpose(1,2)), min=MIN_CLAMP, max=MAX_CLAMP), dim=-1))
            x_f_out = x_f_wav = dist.sample().argmax(dim=-1) # B x 1 x n_bands

        time_sample.append(time.time()-start)
        if self.lpc > 0:
            # Single sample generation step
            for t in range(1,T):
                start_sample = time.time()

                if t % self.upsampling_factor  == 0:
                    idx_t_f = t//self.upsampling_factor
                    c_f = c[:,idx_t_f:idx_t_f+1]

                out, h = self.gru(torch.cat((c_f, embed_x_c_wav, self.embed_f_wav(x_f_wav).reshape(B,1,-1)),2), h)
                out, h_2 = self.gru_2(torch.cat((c_f,out), 2), h_2)

                # coarse part
                signs_c, scales_c, logits_c = self.out(out.transpose(1,2)) # B x 1 x n_bands x K or 32
                if self.emb_flag:
                    dist = OneHotCategorical(F.softmax(torch.clamp(logits_c + torch.sum(self.logits(x_c_lpc)*(signs_c*scales_c).unsqueeze(-1)\
                                *self.logits_c(x_c_lpc), 3), min=MIN_CLAMP, max=MAX_CLAMP), dim=-1))
                                #*torch.tanh(self.logits_sgns_c(x_c_lpc))*torch.exp(self.logits_mags_c(x_c_lpc)), 3), min=MIN_CLAMP, max=MAX_CLAMP), dim=-1))
                else:
                    dist = OneHotCategorical(F.softmax(torch.clamp(logits_c + torch.sum((signs_c*scales_c).unsqueeze(-1)*self.logits(x_c_lpc), 3), min=MIN_CLAMP, max=MAX_CLAMP), dim=-1))
                x_c_wav = dist.sample().argmax(dim=-1) # B x 1 x n_bands x 2
                x_c_out = torch.cat((x_c_out, x_c_wav), 1) # B x t+1 x n_bands
                x_c_lpc[:,:,:,1:] = x_c_lpc[:,:,:,:-1]
                x_c_lpc[:,:,:,0] = x_c_wav

                # fine part
                embed_x_c_wav = self.embed_c_wav(x_c_wav).reshape(B,1,-1)
                out, h_f = self.gru_f(torch.cat((c_f, embed_x_c_wav, out), 2), h_f)
                signs_f, scales_f, logits_f = self.out_f(out.transpose(1,2)) # B x 1 x n_bands x K or 32
                if self.emb_flag:
                    dist = OneHotCategorical(F.softmax(torch.clamp(logits_f + torch.sum(self.logits(x_f_lpc)*(signs_f*scales_f).unsqueeze(-1)\
                                *self.logits_f(x_f_lpc), 3), min=MIN_CLAMP, max=MAX_CLAMP), dim=-1))
                                #*torch.tanh(self.logits_sgns_f(x_f_lpc))*torch.exp(self.logits_mags_f(x_f_lpc)), 3), min=MIN_CLAMP, max=MAX_CLAMP), dim=-1))
                else:
                    dist = OneHotCategorical(F.softmax(torch.clamp(logits_f + torch.sum((signs_f*scales_f).unsqueeze(-1)*self.logits(x_f_lpc), 3), min=MIN_CLAMP, max=MAX_CLAMP), dim=-1))
                x_f_wav = dist.sample().argmax(dim=-1) # B x 1 x n_bands
                x_f_out = torch.cat((x_f_out, x_f_wav), 1) # B x t+1 x n_bands
                x_f_lpc[:,:,:,1:] = x_f_lpc[:,:,:,:-1]
                x_f_lpc[:,:,:,0] = x_f_wav

                time_sample.append(time.time()-start_sample)
                if (t + 1) % intervals == 0:
                    logging.info("%d/%d estimated time = %.6f sec (%.6f sec / sample)" % (
                        (t + 1), T,
                        ((T - t - 1) / intervals) * (time.time() - start),
                        (time.time() - start) / intervals))
                    start = time.time()
        else:
            for t in range(1,T):
                start_sample = time.time()

                if t % self.upsampling_factor  == 0:
                    idx_t_f = t//self.upsampling_factor
                    c_f = c[:,idx_t_f:idx_t_f+1]

                out, h = self.gru(torch.cat((c_f, embed_x_c_wav, self.embed_f_wav(x_f_wav).reshape(B,1,-1)),2), h)
                out, h_2 = self.gru_2(torch.cat((c_f,out),2), h_2)

                # coarse part
                dist = OneHotCategorical(F.softmax(torch.clamp(self.out(out.transpose(1,2)), min=MIN_CLAMP, max=MAX_CLAMP), dim=-1))
                x_c_wav = dist.sample().argmax(dim=-1) # B x 1 x n_bands
                x_c_out = torch.cat((x_c_out, x_c_wav), 1) # B x t+1 x n_bands

                # fine part
                embed_x_c_wav = self.embed_c_wav(x_c_wav).reshape(B,1,-1)
                out, h_f = self.gru_f(torch.cat((c_f, embed_x_c_wav, out), 2), h_f)
                dist = OneHotCategorical(F.softmax(torch.clamp(self.out_f(out.transpose(1,2)), min=MIN_CLAMP, max=MAX_CLAMP), dim=-1))
                x_f_wav = dist.sample().argmax(dim=-1) # B x 1 x n_bands
                x_f_out = torch.cat((x_f_out, x_f_wav), 1) # B x t+1 x n_bands

                time_sample.append(time.time()-start_sample)
                if (t + 1) % intervals == 0:
                    logging.info("%d/%d estimated time = %.6f sec (%.6f sec / sample)" % (
                        (t + 1), T,
                        ((T - t - 1) / intervals) * (time.time() - start),
                        (time.time() - start) / intervals))
                    start = time.time()

        # Performance report
        time_sample = np.array(time_sample)
        logging.info("average time / sample = %.6f sec (%ld samples) [%.3f kHz/s]" % \
                        (np.mean(time_sample), len(time_sample), 1.0/(1000*np.mean(time_sample))))
        logging.info("average throughput / sample = %.6f sec (%ld samples * %ld) [%.3f kHz/s]" % \
                        (np.sum(time_sample)/(len(time_sample)*c.shape[0]), len(time_sample), c.shape[0], \
                            len(time_sample)*c.shape[0]/(1000*np.sum(time_sample))))
        # /Performance report

        if self.n_quantize == 65536:
            return ((x_c_out*self.cf_dim+x_f_out).transpose(1,2).float() - 32768.0) / 32768.0 # B x T x n_bands --> B x n_bands x T
        else:
            return decode_mu_law_torch((x_c_out*self.cf_dim+x_f_out).transpose(1,2).float(), mu=self.n_quantize) # B x T x n_bands --> B x n_bands x T

    def apply_weight_norm(self):
        """Apply weight normalization module from all of the layers."""
        def _apply_weight_norm(m):
            if isinstance(m, torch.nn.Conv1d) \
                or isinstance(m, torch.nn.ConvTranspose2d):
                torch.nn.utils.weight_norm(m)
                logging.info(f"Weight norm is applied to {m}.")

        self.apply(_apply_weight_norm)

    def remove_weight_norm(self):
        """Remove weight normalization module from all of the layers."""
        def _remove_weight_norm(m):
            try:
                if isinstance(m, torch.nn.Conv1d) \
                    or isinstance(m, torch.nn.ConvTranspose2d):
                    torch.nn.utils.remove_weight_norm(m)
                    logging.info(f"Weight norm is removed from {m}.")
            except ValueError:  # this module didn't have weight norm
                return

        self.apply(_remove_weight_norm)


class GRU_WAVE_DECODER_DUALGRU_COMPACT_MBAND(nn.Module):
    def __init__(self, feat_dim=80, upsampling_factor=120, hidden_units=640, hidden_units_2=32, n_quantize=512,
            lpc=6, kernel_size=7, dilation_size=1, do_prob=0, causal_conv=False, use_weight_norm=True,
                right_size=0, n_bands=5, pad_first=False):
        super(GRU_WAVE_DECODER_DUALGRU_COMPACT_MBAND, self).__init__()
        self.feat_dim = feat_dim
        self.in_dim = self.feat_dim
        self.n_quantize = n_quantize
        self.out_dim = self.n_quantize
        self.n_bands = n_bands
        self.upsampling_factor = upsampling_factor // self.n_bands
        self.hidden_units = hidden_units
        self.hidden_units_2 = hidden_units_2
        self.kernel_size = kernel_size
        self.dilation_size = dilation_size
        self.do_prob = do_prob
        self.causal_conv = causal_conv
        self.s_dim = 320
        #self.wav_dim = self.s_dim // self.n_bands
        self.wav_dim = 64
        self.mid_out = 32
        self.wav_dim_bands = self.wav_dim * self.n_bands
        self.use_weight_norm = use_weight_norm
        self.lpc = lpc
        self.right_size = right_size
        self.pad_first = pad_first

        self.scale_in = nn.Conv1d(self.in_dim, self.in_dim, 1)

        # Conv. layers
        if self.right_size <= 0:
            if not self.causal_conv:
                self.conv = TwoSidedDilConv1d(in_dim=self.in_dim, kernel_size=self.kernel_size,
                                            layers=self.dilation_size, pad_first=self.pad_first)
                self.pad_left = self.conv.padding
                self.pad_right = self.conv.padding
            else:
                self.conv = CausalDilConv1d(in_dim=self.in_dim, kernel_size=self.kernel_size,
                                            layers=self.dilation_size, pad_first=self.pad_first)
                self.pad_left = self.conv.padding
                self.pad_right = 0
        else:
            self.conv = SkewedConv1d(in_dim=self.in_dim, kernel_size=self.kernel_size,
                                        right_size=self.right_size, pad_first=self.pad_first)
            self.pad_left = self.conv.left_size
            self.pad_right = self.conv.right_size
        conv_s_c = [nn.Conv1d(self.in_dim*self.conv.rec_field, self.s_dim, 1), nn.ReLU()]
        self.conv_s_c = nn.Sequential(*conv_s_c)
        if self.do_prob > 0:
            self.drop = nn.Dropout(p=self.do_prob)
        self.embed_wav = nn.Embedding(self.n_quantize, self.wav_dim)

        # GRU layer(s)
        self.gru = nn.GRU(self.s_dim+self.wav_dim_bands, self.hidden_units, 1, batch_first=True)
        self.gru_2 = nn.GRU(self.s_dim+self.hidden_units, self.hidden_units_2, 1, batch_first=True)

        # Output layers
        self.out = DualFC(self.hidden_units_2, self.n_quantize, self.lpc, n_bands=self.n_bands, mid_out=self.mid_out)

        # Prev logits if using data-driven lpc
        if self.lpc > 0:
            self.logits = nn.Embedding(self.n_quantize, self.n_quantize)
            logits_param = torch.empty(self.n_quantize, self.n_quantize).fill_(0)
            for i in range(self.n_quantize):
                logits_param[i,i] = 1
            self.logits.weight = torch.nn.Parameter(logits_param)

        # apply weight norm
        if self.use_weight_norm:
            self.apply_weight_norm()
            torch.nn.utils.remove_weight_norm(self.scale_in)
        else:
            self.apply(initialize)

    def forward(self, c, x_prev, h=None, h_2=None, h_spk=None, do=False, x_lpc=None):
        # Input
        if self.do_prob > 0 and do:
            conv = self.drop(torch.repeat_interleave(self.conv_s_c(self.conv(self.scale_in(c.transpose(1,2)))).transpose(1,2),self.upsampling_factor,dim=1))
        else:
            conv = torch.repeat_interleave(self.conv_s_c(self.conv(self.scale_in(c.transpose(1,2)))).transpose(1,2),self.upsampling_factor,dim=1)

        # GRU1
        if h is not None:
            out, h = self.gru(torch.cat((conv, self.embed_wav(x_prev).reshape(x_prev.shape[0], x_prev.shape[1], -1)),2), h) # B x T x C -> B x C x T -> B x T x C
        else:
            out, h = self.gru(torch.cat((conv, self.embed_wav(x_prev).reshape(x_prev.shape[0], x_prev.shape[1], -1)),2))

        # GRU2
        if h_2 is not None:
            out, h_2 = self.gru_2(torch.cat((conv, out),2), h_2) # B x T x C -> B x C x T -> B x T x C
        else:
            out, h_2 = self.gru_2(torch.cat((conv, out),2))

        # output
        if self.lpc > 0:
            signs, scales, logits = self.out(out.transpose(1,2)) # B x T x x n_bands x K, B x T x n_bands x K and B x T x n_bands x 32
            # x_lpc B x T_lpc x n_bands --> B x T x n_bands x K --> B x T x n_bands x K x 32
            # unfold put new dimension on the last
            return torch.clamp(logits + torch.sum((signs*scales).flip(-1).unsqueeze(-1)*self.logits(x_lpc.unfold(1, self.lpc, 1)), 3), min=MIN_CLAMP, max=MAX_CLAMP), h.detach(), h_2.detach()
            # B x T x n_bands x 32
        else:
            return torch.clamp(self.out(out.transpose(1,2)), min=MIN_CLAMP, max=MAX_CLAMP), h.detach(), h_2.detach()

    def generate(self, c, intervals=4000):
        start = time.time()
        time_sample = []
        intervals /= self.n_bands

        upsampling_factor = self.upsampling_factor

        B = c.shape[0]
        c = F.pad(c.transpose(1,2), (self.pad_left,self.pad_right), "replicate").transpose(1,2)
        c = self.conv_s_c(self.conv(self.scale_in(c.transpose(1,2)))).transpose(1,2)
        if self.lpc > 0:
            x_lpc = torch.empty(B,1,self.n_bands,self.lpc).cuda().fill_(self.n_quantize // 2).long() # B x 1 x n_bands x K
        T = c.shape[1]*upsampling_factor

        c_f = c[:,:1]
        out, h = self.gru(torch.cat((c_f,self.embed_wav(torch.empty(B,1,self.n_bands).cuda().fill_(self.n_quantize//2).long()).reshape(B,1,-1)),2))
        out, h_2 = self.gru_2(torch.cat((c_f,out),2))
        if self.lpc > 0:
            signs, scales, logits = self.out(out.transpose(1,2)) # B x T x C -> B x C x T -> B x T x C
            dist = OneHotCategorical(F.softmax(torch.clamp(logits + torch.sum((signs*scales).unsqueeze(-1)*self.logits(x_lpc), 3), min=MIN_CLAMP, max=MAX_CLAMP), dim=-1)) # B x 1 x n_bands x 32, B x 1 x n_bands x K x 32 --> B x 1 x n_bands x 32
            x_out = x_wav = dist.sample().argmax(dim=-1) # B x 1 x n_bands
            x_lpc[:,:,:,1:] = x_lpc[:,:,:,:-1]
            x_lpc[:,:,:,0] = x_wav
        else:
            dist = OneHotCategorical(F.softmax(torch.clamp(self.out(out.transpose(1,2)), min=MIN_CLAMP, max=MAX_CLAMP), dim=-1))
            x_out = x_wav = dist.sample().argmax(dim=-1)

        time_sample.append(time.time()-start)
        if self.lpc > 0:
            for t in range(1,T):
                start_sample = time.time()

                if t % upsampling_factor  == 0:
                    idx_t_f = t//upsampling_factor
                    c_f = c[:,idx_t_f:idx_t_f+1]

                out, h = self.gru(torch.cat((c_f, self.embed_wav(x_wav).reshape(B,1,-1)),2), h)
                out, h_2 = self.gru_2(torch.cat((c_f,out),2), h_2)

                signs, scales, logits = self.out(out.transpose(1,2)) # B x T x C -> B x C x T -> B x T x C
                dist = OneHotCategorical(F.softmax(torch.clamp(logits + torch.sum((signs*scales).unsqueeze(-1)*self.logits(x_lpc), 3), min=MIN_CLAMP, max=MAX_CLAMP), dim=-1)) # B x 1 x n_bands x 32, B x 1 x n_bands x K x 32 --> B x 1 x n_bands x 32
                x_wav = dist.sample().argmax(dim=-1) # B x 1 x n_bands
                x_out = torch.cat((x_out, x_wav), 1) # B x t+1 x n_bands
                x_lpc[:,:,:,1:] = x_lpc[:,:,:,:-1]
                x_lpc[:,:,:,0] = x_wav

                time_sample.append(time.time()-start_sample)
                if (t + 1) % intervals == 0:
                    logging.info("%d/%d estimated time = %.6f sec (%.6f sec / sample)" % (
                        (t + 1), T,
                        ((T - t - 1) / intervals) * (time.time() - start),
                        (time.time() - start) / intervals))
                    start = time.time()
        else:
            for t in range(1,T):
                start_sample = time.time()

                if t % upsampling_factor  == 0:
                    idx_t_f = t//upsampling_factor
                    c_f = c[:,idx_t_f:idx_t_f+1]

                out, h = self.gru(torch.cat((c_f, self.embed_wav(x_wav).reshape(B,1,-1)),2), h)
                out, h_2 = self.gru_2(torch.cat((c_f,out),2), h_2)

                dist = OneHotCategorical(F.softmax(torch.clamp(self.out(out.transpose(1,2)), min=MIN_CLAMP, max=MAX_CLAMP), dim=-1))
                x_wav = dist.sample().argmax(dim=-1)
                x_out = torch.cat((x_out, x_wav), 1)

                time_sample.append(time.time()-start_sample)
                if (t + 1) % intervals == 0:
                    logging.info("%d/%d estimated time = %.6f sec (%.6f sec / sample)" % (
                        (t + 1), T,
                        ((T - t - 1) / intervals) * (time.time() - start),
                        (time.time() - start) / intervals))
                    start = time.time()

        time_sample = np.array(time_sample)
        logging.info("average time / sample = %.6f sec (%ld samples) [%.3f kHz/s]" % \
                        (np.mean(time_sample), len(time_sample), 1.0/(1000*np.mean(time_sample))))
        logging.info("average throughput / sample = %.6f sec (%ld samples * %ld) [%.3f kHz/s]" % \
                        (np.sum(time_sample)/(len(time_sample)*c.shape[0]), len(time_sample), c.shape[0], \
                            len(time_sample)*c.shape[0]/(1000*np.sum(time_sample))))

        return decode_mu_law_torch(x_out.transpose(1,2).float(), mu=self.n_quantize) # B x T x n_bands --> B x n_bands x T

    def apply_weight_norm(self):
        """Apply weight normalization module from all of the layers."""
        def _apply_weight_norm(m):
            if isinstance(m, torch.nn.Conv1d) \
                or isinstance(m, torch.nn.ConvTranspose2d):
                torch.nn.utils.weight_norm(m)
                logging.info(f"Weight norm is applied to {m}.")

        self.apply(_apply_weight_norm)

    def remove_weight_norm(self):
        """Remove weight normalization module from all of the layers."""
        def _remove_weight_norm(m):
            try:
                if isinstance(m, torch.nn.Conv1d) \
                    or isinstance(m, torch.nn.ConvTranspose2d):
                    torch.nn.utils.remove_weight_norm(m)
                    logging.info(f"Weight norm is removed from {m}.")
            except ValueError:  # this module didn't have weight norm
                return

        self.apply(_remove_weight_norm)


class ModulationSpectrumLoss(nn.Module):
    def __init__(self, fftsize=256):
        super(ModulationSpectrumLoss, self).__init__()
        self.fftsize = fftsize

    def forward(self, x, y):
        """ x : B x T x C / T x C
            y : B x T x C / T x C
            return : B, B or 1, 1 [norm, error in log10] """
        if len(x.shape) > 2: # B x T x C
            padded_x = F.pad(x, (0, 0, 0, self.fftsize-x.shape[1]), "constant", 0)
            padded_y = F.pad(y, (0, 0, 0, self.fftsize-y.shape[1]), "constant", 0)

            csp_x = torch.fft.fftn(padded_x)
            csp_y = torch.fft.fftn(padded_y)

            magsp_x = torch.abs(csp_x)
            magsp_y = torch.abs(csp_y)

            diff = magsp_y - magsp_x
            norm = LA.norm(diff, 'fro', dim=(1,2)) / LA.norm(magsp_y, 'fro', dim=(1,2)) \
                    + diff.abs().sum(-1).sum(-1) / magsp_y.sum(-1).sum(-1)
            if x.shape[1] > 1:
                log_diff = torch.log10(torch.clamp(magsp_y, min=1e-13)) - torch.log10(torch.clamp(magsp_x, min=1e-13))
                err = log_diff.abs().mean(-1).mean(-1) + (log_diff**2).mean(-1).mean(-1).sqrt()
            else:
                err = (torch.log10(torch.clamp(magsp_y, min=1e-13)) - torch.log10(torch.clamp(magsp_x, min=1e-13))).abs().mean(-1).mean(-1)
        else: # T x C
            padded_x = F.pad(x, (0, self.fftsize-x.shape[1]), "constant", 0)
            padded_y = F.pad(y, (0, self.fftsize-y.shape[1]), "constant", 0)

            csp_x = torch.fft.fftn(padded_x)
            csp_y = torch.fft.fftn(padded_y)

            magsp_x = torch.abs(csp_x)
            magsp_y = torch.abs(csp_y)

            diff = magsp_y - magsp_x
            norm = LA.norm(diff, 'fro') / LA.norm(magsp_y, 'fro') + diff.abs().sum() / magsp_y.sum()
            if x.shape[0] > 1:
                log_diff = torch.log10(torch.clamp(magsp_y, min=1e-13)) - torch.log10(torch.clamp(magsp_x, min=1e-13))
                err = log_diff.abs().mean() + (log_diff**2).mean().sqrt()
            else:
                err = (torch.log10(torch.clamp(magsp_y, min=1e-13)) - torch.log10(torch.clamp(magsp_x, min=1e-13))).abs().mean()

        return norm, err


class LaplaceWavLoss(nn.Module):
    def __init__(self):
        super(LaplaceWavLoss, self).__init__()
        self.c = 0.69314718055994530941723212145818 # ln(2)

    def forward(self, mu, log_b, target):
        if len(mu.shape) == 2: # B x T
            return torch.mean(self.c + log_b + torch.abs(target-mu)/log_b.exp(), -1) # B x 1
        else: # T
            return torch.mean(self.c + log_b + torch.abs(target-mu)/log_b.exp()) # 1


class GaussLoss(nn.Module):
    def __init__(self, dim=None):
    #def __init__(self, dim):
        super(GaussLoss, self).__init__()
        self.dim = dim
        if self.dim is not None:
            self.c = 0.91893853320467274178032973640562 #-(1/2)log(2*pi)
        else:
            self.c = self.dim*0.91893853320467274178032973640562 #-(k/2)log(2*pi)
    #    self.sum =sum

    def forward(self, mu, s, target):
        #logdet = -0.5*torch.sum(torch.log(s), -1)
        #mhndist = -0.5*torch.sum((mu-target)**2/s, -1)
        if len(mu.shape) > 2: # B x T x C --> B
            if self.dim is not None:
                return torch.mean(self.c + 0.5*(torch.sum(torch.log(s), -1) + torch.sum((mu-target)**2/s, -1)), -1)
            else:
                return torch.mean(torch.mean(self.c + 0.5*(torch.log(s) + (mu-target)**2/s), -1), -1)
        else: # T x C --> 1
            if self.dim is not None:
                return torch.mean(self.c + 0.5*(torch.sum(torch.log(s), -1) + torch.sum((mu-target)**2/s, -1)))
            else:
                return torch.mean(self.c + 0.5*(torch.log(s) + (mu-target)**2/s))


class LaplaceLoss(nn.Module):
    def __init__(self, sum=True):
        super(LaplaceLoss, self).__init__()
        self.c = 0.69314718055994530941723212145818 # ln(2)
        self.sum =sum

    def forward(self, mu, log_b, target):
        if len(mu.shape) > 2: # B x T x C
            if self.sum:
                return torch.mean(torch.sum(self.c + log_b + torch.abs(target-mu)/log_b.exp(), -1), -1) # B x 1
            else:
                return torch.mean(torch.mean(self.c + log_b + torch.abs(target-mu)/log_b.exp(), -1), -1) # B x 1
        else: # T x C
            if self.sum:
                return torch.mean(torch.sum(self.c + log_b + torch.abs(target-mu)/log_b.exp(), -1)) # 1
            else:
                return torch.mean(self.c + log_b + torch.abs(target-mu)/log_b.exp()) # 1


def laplace_logits(mu, b, disc, log_b):
    return -0.69314718055994530941723212145818 - log_b - torch.abs(disc-mu)/b # log_like (Laplace)


class LaplaceLogits(nn.Module):
    def __init__(self):
        super(LaplaceLogits, self).__init__()
        self.c = 0.69314718055994530941723212145818 # ln(2)

    def forward(self, mu, b, disc, log_b):
        return -self.c - log_b - torch.abs(disc-mu)/b # log_like (Laplace)


class CausalConv1d(nn.Module):
    """1D DILATED CAUSAL CONVOLUTION"""

    def __init__(self, in_channels, out_channels, kernel_size, dil_fact=0, bias=True):
        super(CausalConv1d, self).__init__()
        self.in_channels = in_channels
        self.out_channels = out_channels
        self.kernel_size = kernel_size
        self.dil_fact = dil_fact
        self.dilation = self.kernel_size**self.dil_fact
        self.padding = self.kernel_size**(self.dil_fact+1) - self.dilation
        self.bias = bias
        self.conv = nn.Conv1d(self.in_channels, self.out_channels, self.kernel_size, padding=self.padding, \
                                dilation=self.dilation, bias=self.bias)

    def forward(self, x):
        """Forward calculation

        Arg:
            x (Variable): float tensor variable with the shape  (B x C x T)

        Return:
            (Variable): float tensor variable with the shape (B x C x T)
        """
        return self.conv(x)[:,:,:x.shape[2]]


class DSWNV(nn.Module):
    """SHALLOW WAVENET VOCODER WITH SOFTMAX OUTPUT"""

    def __init__(self, n_quantize=256, n_aux=54, hid_chn=192, skip_chn=256, aux_kernel_size=3, nonlinear_conv=False,
                aux_dilation_size=2, dilation_depth=3, dilation_repeat=3, kernel_size=6, right_size=0, pad_first=True,
                upsampling_factor=110, audio_in_flag=False, wav_conv_flag=False, do_prob=0, use_weight_norm=True):
        super(DSWNV, self).__init__()
        self.n_aux = n_aux
        self.n_quantize = n_quantize
        self.upsampling_factor = upsampling_factor
        self.in_audio_dim = self.n_quantize
        self.n_hidch = hid_chn
        self.n_skipch = skip_chn
        self.kernel_size = kernel_size
        self.dilation_depth = dilation_depth
        self.dilation_repeat = dilation_repeat
        self.aux_kernel_size = aux_kernel_size
        self.aux_dilation_size = aux_dilation_size
        self.do_prob = do_prob
        self.audio_in_flag = audio_in_flag
        self.wav_conv_flag = wav_conv_flag
        self.use_weight_norm = use_weight_norm
        self.right_size = right_size
        self.nonlinear_conv = nonlinear_conv
        self.s_dim = 320
        self.pad_first = pad_first

        # Input Layers
        self.scale_in = nn.Conv1d(self.n_aux, self.n_aux, 1)
        if self.right_size <= 0:
            self.conv = CausalDilConv1d(in_dim=self.n_aux, kernel_size=aux_kernel_size,
                                        layers=aux_dilation_size, nonlinear=self.nonlinear_conv, pad_first=self.pad_first)
            self.pad_left = self.conv.padding
            self.pad_right = 0
        else:
            self.conv = SkewedConv1d(in_dim=self.n_aux, kernel_size=aux_kernel_size,
                                        right_size=self.right_size, nonlinear=self.nonlinear_conv, pad_first=self.pad_first)
            self.pad_left = self.conv.left_size
            self.pad_right = self.conv.right_size
        conv_s_c = [nn.Conv1d(self.n_aux*self.conv.rec_field, self.s_dim, 1), nn.ReLU()]
        self.conv_s_c = nn.Sequential(*conv_s_c)

        self.in_aux_dim = self.s_dim
        self.upsampling = UpSampling(self.upsampling_factor)
        if self.do_prob > 0:
            self.aux_drop = nn.Dropout(p=self.do_prob)
        if not self.audio_in_flag:
            self.in_tot_dim = self.in_aux_dim
        else:
            self.in_tot_dim = self.in_aux_dim+self.in_audio_dim
        if self.wav_conv_flag:
            self.wav_conv = nn.Conv1d(self.in_audio_dim, self.n_hidch, 1)
            self.causal = CausalConv1d(self.n_hidch, self.n_hidch, self.kernel_size, dil_fact=0)
        else:
            self.causal = CausalConv1d(self.in_audio_dim, self.n_hidch, self.kernel_size, dil_fact=0)

        # Dilated Convolutional Recurrent Neural Network (DCRNN)
        self.padding = []
        self.dil_facts = [i for i in range(self.dilation_depth)] * self.dilation_repeat
        logging.info(self.dil_facts)
        self.in_x = nn.ModuleList()
        self.dil_h = nn.ModuleList()
        self.out_skip = nn.ModuleList()
        for i, d in enumerate(self.dil_facts):
            self.in_x += [nn.Conv1d(self.in_tot_dim, self.n_hidch*2, 1)]
            self.dil_h += [CausalConv1d(self.n_hidch, self.n_hidch*2, self.kernel_size, dil_fact=d)]
            self.padding.append(self.dil_h[i].padding)
            self.out_skip += [nn.Conv1d(self.n_hidch, self.n_skipch, 1)]
        logging.info(self.padding)
        self.receptive_field = sum(self.padding) + self.kernel_size-1
        logging.info(self.receptive_field)
        if self.do_prob > 0:
            self.dcrnn_drop = nn.Dropout(p=self.do_prob)

        # Output Layers
        self.out_1 = nn.Conv1d(self.n_skipch, self.n_quantize, 1)
        self.out_2 = nn.Conv1d(self.n_quantize, self.n_quantize, 1)

        ## apply weight norm
        if self.use_weight_norm:
            self.apply_weight_norm()
            torch.nn.utils.remove_weight_norm(self.scale_in)
        else:
            self.apply(initialize)

    def forward(self, aux, audio, first=False, do=False):
        audio = F.one_hot(audio, num_classes=self.n_quantize).float().transpose(1,2)
        # Input	Features
        x = self.upsampling(self.conv_s_c(self.conv(self.scale_in(aux.transpose(1,2)))))
        if first:
            x = F.pad(x, (self.receptive_field, 0), "replicate")
        if self.do_prob > 0 and do:
            x = self.aux_drop(x)
        if self.audio_in_flag:
            x = torch.cat((x,audio),1) # B x C x T
        # Initial Hidden Units
        if not self.wav_conv_flag:
            h = F.softsign(self.causal(audio)) # B x C x T
        else:
            h = F.softsign(self.causal(self.wav_conv(audio))) # B x C x T
        # DCRNN blocks
        sum_out, h = self._dcrnn_forward(x, h, self.in_x[0], self.dil_h[0], self.out_skip[0])
        if self.do_prob > 0 and do:
            for l in range(1,len(self.dil_facts)):
                if (l+1)%self.dilation_depth == 0:
                    out, h = self._dcrnn_forward_drop(x, h, self.in_x[l], self.dil_h[l], self.out_skip[l])
                else:
                    out, h = self._dcrnn_forward(x, h, self.in_x[l], self.dil_h[l], self.out_skip[l])
                sum_out += out
        else:
            for l in range(1,len(self.dil_facts)):
                out, h = self._dcrnn_forward(x, h, self.in_x[l], self.dil_h[l], self.out_skip[l])
                sum_out += out
        # Output
        return self.out_2(F.relu(self.out_1(F.relu(sum_out)))).transpose(1,2)

    def apply_weight_norm(self):
        """Apply weight normalization module from all of the layers."""
        def _apply_weight_norm(m):
            if isinstance(m, torch.nn.Conv1d) \
                or isinstance(m, torch.nn.ConvTranspose2d):
                torch.nn.utils.weight_norm(m)
                logging.info(f"Weight norm is applied to {m}.")

        self.apply(_apply_weight_norm)

    def remove_weight_norm(self):
        """Remove weight normalization module from all of the layers."""
        def _remove_weight_norm(m):
            try:
                if isinstance(m, torch.nn.Conv1d) \
                    or isinstance(m, torch.nn.ConvTranspose2d):
                    torch.nn.utils.remove_weight_norm(m)
                    logging.info(f"Weight norm is removed from {m}.")
            except ValueError:  # this module didn't have weight norm
                return

        self.apply(_remove_weight_norm)

    def _dcrnn_forward_drop(self, x, h, in_x, dil_h, out_skip):
        x_h_ = in_x(x)*dil_h(h)
        z = torch.sigmoid(x_h_[:,:self.n_hidch,:])
        h = (1-z)*torch.tanh(x_h_[:,self.n_hidch:,:]) + z*h
        return out_skip(h), self.dcrnn_drop(h)

    def _dcrnn_forward(self, x, h, in_x, dil_h, out_skip):
        x_h_ = in_x(x)*dil_h(h)
        z = torch.sigmoid(x_h_[:,:self.n_hidch,:])
        h = (1-z)*torch.tanh(x_h_[:,self.n_hidch:,:]) + z*h
        return out_skip(h), h

    def _generate_dcrnn_forward(self, x, h, in_x, dil_h, out_skip):
        x_h_ = in_x(x)*dil_h(h)[:,:,-1:]
        z = torch.sigmoid(x_h_[:,:self.n_hidch,:])
        h = (1-z)*torch.tanh(x_h_[:,self.n_hidch:,:]) + z*h[:,:,-1:]
        return out_skip(h), h

    def batch_fast_generate(self, audio, aux, n_samples_list, intervals=4410):
        with torch.no_grad():
            # set max length
            max_samples = max(n_samples_list)
    
            # upsampling
            aux = F.pad(aux.transpose(1,2), (self.pad_left,self.pad_right), "replicate").transpose(1,2)
            x = self.upsampling(self.conv_s_c(self.conv(self.scale_in(aux.transpose(1,2))))) # B x C x T
    
            logging.info(x.shape)
            # padding if the length less than
            n_pad = self.receptive_field
            if n_pad > 0:
                audio = F.pad(audio, (n_pad, 0), "constant", self.n_quantize // 2)
                x = F.pad(x, (n_pad, 0), "replicate")

            logging.info(x.shape)
            #audio = OneHot(audio).transpose(1,2)
            audio = F.one_hot(audio, num_classes=self.n_quantize).float().transpose(1,2)
            #audio = OneHot(audio)
            if not self.audio_in_flag:
                x_ = x[:, :, :audio.size(2)]
            else:
                x_ = torch.cat((x[:, :, :audio.size(2)],audio),1)
            if self.wav_conv_flag:
                audio = self.wav_conv(audio) # B x C x T
            output = F.softsign(self.causal(audio)) # B x C x T
            output_buffer = []
            buffer_size = []
            for l in range(len(self.dil_facts)):
                _, output = self._dcrnn_forward(
                    x_, output, self.in_x[l], self.dil_h[l],
                    self.out_skip[l])
                if l < len(self.dil_facts)-1:
                    buffer_size.append(self.padding[l+1])
                else:
                    buffer_size.append(self.kernel_size - 1)
                output_buffer.append(output[:, :, -buffer_size[l] - 1: -1])
    
            # generate
            samples = audio.data  # B x T
            time_sample = []
            start = time.time()
            out_idx = self.kernel_size*2-1
            for i in range(max_samples):
                start_sample = time.time()
                samples_size = samples.size(-1)
                if not self.audio_in_flag:
                    x_ = x[:, :, (samples_size-1):samples_size]
                else:
                    x_ = torch.cat((x[:, :, (samples_size-1):samples_size],samples[:,:,-1:]),1)
                output = F.softsign(self.causal(samples[:,:,-out_idx:])[:,:,-self.kernel_size:]) # B x C x T
                output_buffer_next = []
                skip_connections = []
                for l in range(len(self.dil_facts)):
                    #start_ = time.time()
                    skip, output = self._generate_dcrnn_forward(
                        x_, output, self.in_x[l], self.dil_h[l],
                        self.out_skip[l])
                    output = torch.cat((output_buffer[l], output), 2)
                    output_buffer_next.append(output[:, :, -buffer_size[l]:])
                    skip_connections.append(skip)
    
                # update buffer
                output_buffer = output_buffer_next
    
                # get predicted sample
                output = self.out_2(F.relu(self.out_1(F.relu(sum(skip_connections))))).transpose(1,2)[:,-1]

                posterior = F.softmax(output, dim=-1)
                dist = torch.distributions.OneHotCategorical(posterior)
                sample = dist.sample().data  # B
                if i > 0:
                    out_samples = torch.cat((out_samples, torch.argmax(sample, dim=--1).unsqueeze(1)), 1)
                else:
                    out_samples = torch.argmax(sample, dim=--1).unsqueeze(1)

                if self.wav_conv_flag:
                    samples = torch.cat((samples, self.wav_conv(sample.unsqueeze(2))), 2)
                else:
                    samples = torch.cat((samples, sample.unsqueeze(2)), 2)
    
                # show progress
                time_sample.append(time.time()-start_sample)
                #if intervals is not None and (i + 1) % intervals == 0:
                if (i + 1) % intervals == 0:
                    logging.info("%d/%d estimated time = %.6f sec (%.6f sec / sample)" % (
                        (i + 1), max_samples,
                        (max_samples - i - 1) * ((time.time() - start) / intervals),
                        (time.time() - start) / intervals))
                    start = time.time()
                    #break
            logging.info("average time / sample = %.6f sec (%ld samples) [%.3f kHz/s]" % (
                        np.mean(np.array(time_sample)), len(time_sample),
                        1.0/(1000*np.mean(np.array(time_sample)))))
            logging.info("average throughput / sample = %.6f sec (%ld samples * %ld) [%.3f kHz/s]" % (
                        sum(time_sample)/(len(time_sample)*len(n_samples_list)), len(time_sample),
                        len(n_samples_list), len(time_sample)*len(n_samples_list)/(1000*sum(time_sample))))
            samples = out_samples
    
            # devide into each waveform
            samples = samples[:, -max_samples:].cpu().numpy()
            samples_list = np.split(samples, samples.shape[0], axis=0)
            samples_list = [s[0, :n_s] for s, n_s in zip(samples_list, n_samples_list)]
    
            return samples_list


class STFTLoss(torch.nn.Module):
    """STFT loss module."""

    def __init__(self, fft_size=2048, shift_size=120, win_length=600, window="hann_window"):
        """Initialize STFT loss module."""
        super(STFTLoss, self).__init__()
        self.fft_size = fft_size
        self.shift_size = shift_size
        self.win_length = win_length
        self.window = getattr(torch, window)(win_length).cuda()

    def forward(self, x, y):
        """Calculate forward propagation.

        Args:
            x (Tensor): Predicted signal (B, T) or (T).
            y (Tensor): Groundtruth signal (B, T) or (T).

        Returns:
            Tensor: Frobenius-norm STFT magnitude loss (B) or (1)
            Tensor: L1-norm STFT magnitude loss (B) or (1)

        """
        # torch.stft --> * x N x T x 2 [N: freq_bins, T: frames, 2: real-imag]
        #logging.info(x.shape)
        #logging.info(y.shape)
        x_stft = torch.stft(x, self.fft_size, self.shift_size, self.win_length, self.window, return_complex=False)
        #logging.info(x_stft.shape)
        y_stft = torch.stft(y, self.fft_size, self.shift_size, self.win_length, self.window, return_complex=False)
        #logging.info(y_stft.shape)
        if len(x.shape) > 1:
            x_mag = torch.clamp(torch.sqrt(x_stft[..., 0]**2 + x_stft[..., 1]**2).transpose(2, 1), min=1e-16)
            y_mag = torch.clamp(torch.sqrt(y_stft[..., 0]**2 + y_stft[..., 1]**2).transpose(2, 1), min=1e-16)
            #x_mag = torch.clamp(torch.sqrt(x_stft[..., 0]**2 + x_stft[..., 1]**2).transpose(2, 1), min=1.2e-7)
            #y_mag = torch.clamp(torch.sqrt(y_stft[..., 0]**2 + y_stft[..., 1]**2).transpose(2, 1), min=1.2e-7)
        #    logging.info("BxT")
        #    logging.info(x_mag.shape)
        #    logging.info(y_mag.shape)
            err = y_mag - x_mag
            fro = torch.norm(err, 'fro', dim=(1,2)) / torch.norm(y_mag, 'fro', dim=(1,2)) # (B)
            l1 = err.abs().sum(-1).sum(-1) / y_mag.sum(-1).sum(-1)
            dB = torch.mean(torch.sqrt(torch.mean((20*(torch.log10(x_mag)-torch.log10(y_mag)))**2, -1)), -1)
        else:
            x_mag = torch.clamp(torch.sqrt(x_stft[..., 0]**2 + x_stft[..., 1]**2).transpose(1, 0), min=1e-16)
            y_mag = torch.clamp(torch.sqrt(y_stft[..., 0]**2 + y_stft[..., 1]**2).transpose(1, 0), min=1e-16)
            #x_mag = torch.clamp(torch.sqrt(x_stft[..., 0]**2 + x_stft[..., 1]**2).transpose(1, 0), min=1.2e-7)
            #y_mag = torch.clamp(torch.sqrt(y_stft[..., 0]**2 + y_stft[..., 1]**2).transpose(1, 0), min=1.2e-7)
        #    logging.info("T")
        #    logging.info(x_mag.shape)
        #    logging.info(y_mag.shape)
            err = y_mag - x_mag
            fro = torch.norm(err, 'fro') / torch.norm(y_mag, 'fro') # (1)
            l1 = err.abs().sum() / y_mag.sum()
            dB = torch.mean(torch.sqrt(torch.mean((20*(torch.log10(x_mag)-torch.log10(y_mag)))**2, -1)))

        #return fro, l1
        return fro+l1, dB


class MultiResolutionSTFTLoss(torch.nn.Module):
    """Multi resolution STFT loss module."""

    def __init__(self,
                 fft_sizes = [128, 256, 64],
                 hop_sizes = [8, 15, 4],
                 win_lengths = [38, 75, 19],
                 window="hann_window"):
                 #fft_sizes = [512, 1024, 256],
                 #hop_sizes = [30, 60, 15],
                 #win_lengths = [150, 300, 75],
                 #fft_sizes = [1024, 2048, 512],
                 #hop_sizes = [60, 120, 30],
                 #win_lengths = [300, 600, 150],
        """Initialize Multi resolution STFT loss module.

        Args:
            fft_sizes (list): List of FFT sizes.
            hop_sizes (list): List of hop sizes.
            win_lengths (list): List of window lengths.
            window (str): Window function type.

        """
        super(MultiResolutionSTFTLoss, self).__init__()
        if hop_sizes is not None:
            assert len(fft_sizes) == len(hop_sizes)
            self.hop_sizes = hop_sizes
        else:
            self.hop_sizes = [fft_size // 4 for fft_size in fft_sizes]
        if win_lengths is not None:
            assert len(fft_sizes) == len(win_lengths)
            self.win_lengths = win_lengths
        else:
            self.win_lengths = fft_sizes
        self.fft_sizes = fft_sizes
        #self.pad_sizes = [(fft_size - win_length) // 2 for fft_size, win_length in zip(self.fft_sizes, self.win_lengths)]
        self.n_fft_confs = len(self.fft_sizes)
        self.stft_losses = torch.nn.ModuleList()
        for fs, ss, wl in zip(self.fft_sizes, self.hop_sizes, self.win_lengths):
            self.stft_losses += [STFTLoss(fs, ss, wl, window)]

    def forward(self, x, y):
        """Calculate forward propagation.

        Args:
            x (Tensor): Predicted signal (B, T) or (T).
            y (Tensor): Groundtruth signal (B, T) or (T).

        Returns:
            Tensor: Multi resolution frobenius-norm STFT magnitude loss (B) or (1)
            Tensor: Multi resolution L1-norm STFT magnitude loss (B) or (1)

        """
        fro_count = 0
        l1_count = 0
        if len(x.shape) > 1:
            B = x.shape[0]
            if len(x.shape) > 2:
                N = x.shape[1]
                x = x.reshape(B*N,-1)
                y = y.reshape(B*N,-1)
            else:
                N = 0
        else:
            B = 0
            N = 0
        for i in range(self.n_fft_confs):
            #logging.info(x.shape[-1])
            #logging.info(self.fft_sizes[i])
            #logging.info(self.win_lengths[i])
            #logging.info(self.pad_sizes[i])
            if x.shape[-1] > (self.fft_sizes[i]//2):
            #if x.shape[-1] > self.pad_sizes[i]:
            #    logging.info("pad-%d"%(i))
                fro, l1 = self.stft_losses[i](x, y)
                if fro_count > 0:
                    if not torch.isinf(fro.sum()) and not torch.isnan(fro.sum()):
                        fro_loss = torch.cat((fro_loss, fro.unsqueeze(-1)), -1)
                        fro_count += 1
                    else:
                        logging.info("nan_1")
                else:
                    if not torch.isinf(fro.sum()) and not torch.isnan(fro.sum()):
                        fro_loss = fro.unsqueeze(-1)
                        fro_count += 1
                    else:
                        logging.info("nan_2")
                if l1_count > 0:
                    if not torch.isinf(l1.sum()) and not torch.isnan(l1.sum()):
                        l1_loss = torch.cat((l1_loss, l1.unsqueeze(-1)), -1)
                        l1_count += 1
                    else:
                        logging.info("nan_3")
                else:
                    if not torch.isinf(l1.sum()) and not torch.isnan(l1.sum()):
                        l1_loss = l1.unsqueeze(-1)
                        l1_count += 1
                    else:
                        logging.info("nan_4")
        if fro_count == 0:
            if len(x.shape) > 1:
                fro_loss = torch.zeros_like(x[..., 0])
            else:
                fro_loss = torch.zeros(1, device=x.device)[0]
        else:
            fro_loss = torch.mean(fro_loss, -1)
        if l1_count == 0:
            if len(x.shape) > 1:
                l1_loss = torch.zeros_like(x[..., 0])
            else:
                l1_loss = torch.zeros(1, device=x.device)[0]
        else:
            l1_loss = torch.mean(l1_loss, -1)
        if N > 0:
            fro_loss = fro_loss.reshape(B,N)
            l1_loss = l1_loss.reshape(B,N)

        return fro_loss, l1_loss<|MERGE_RESOLUTION|>--- conflicted
+++ resolved
@@ -1834,14 +1834,10 @@
 
 
 class GRU_WAVE_DECODER_DUALGRU_COMPACT_MBAND_CF(nn.Module):
-<<<<<<< HEAD
     """
     GRU, wave, decoder, DualGPU, Compact, Multinand, CF
     """
-    def __init__(self, feat_dim=80, upsampling_factor=120, hidden_units=640, hidden_units_2=32, n_quantize=65536,
-=======
     def __init__(self, feat_dim=80, upsampling_factor=120, hidden_units=640, hidden_units_2=32, n_quantize=65536, s_dim=320, seg_conv_flag=True,
->>>>>>> cd6e90da
             kernel_size=7, dilation_size=1, do_prob=0, causal_conv=False, use_weight_norm=True, lpc=6, remove_scale_in_weight_norm=True,
                 right_size=2, n_bands=5, excit_dim=0, pad_first=False, mid_out_flag=True, red_dim=None, spk_dim=None, res_gru=None, frm_upd_flag=False,
                     scale_in_aux_dim=None, n_spk=None, scale_in_flag=True, mid_dim=None, aux_dim=None, res_flag=False, res_smpl_flag=False, conv_in_flag=False,
@@ -1936,23 +1932,13 @@
         self.gru = nn.GRU(self.s_dim+self.wav_dim_bands*2, self.hidden_units, 1, batch_first=True)
         self.gru_2 = nn.GRU(self.s_dim+self.hidden_units, self.hidden_units_2, 1, batch_first=True)
 
-<<<<<<< HEAD
         # `DualFC` for coarse bits
-        #self.out = DualFC(self.hidden_units_2, self.cf_dim, self.lpc, n_bands=self.n_bands, mid_out=self.mid_out, lin_flag=self.lin_flag)
-=======
-        # Output layers coarse
->>>>>>> cd6e90da
         self.out = DualFC_(self.hidden_units_2, self.cf_dim, self.lpc, n_bands=self.n_bands, mid_out=self.mid_out)
 
         # `Dence GRU` for fine bits
         self.gru_f = nn.GRU(self.s_dim+self.wav_dim_bands+self.hidden_units_2, self.hidden_units_2, 1, batch_first=True)
 
-<<<<<<< HEAD
         # `DualFC` for fine bits
-        #self.out_f = DualFC(self.hidden_units_2, self.cf_dim, self.lpc, n_bands=self.n_bands, mid_out=self.mid_out, lin_flag=self.lin_flag)
-=======
-        # Output layers fine
->>>>>>> cd6e90da
         self.out_f = DualFC_(self.hidden_units_2, self.cf_dim, self.lpc, n_bands=self.n_bands, mid_out=self.mid_out)
 
         # Prev logits if using data-driven lpc
@@ -1974,9 +1960,8 @@
         else:
             self.apply(initialize)
 
-<<<<<<< HEAD
-    def forward(self, c, x_c_prev, x_f_prev, x_c, spk_code=None, spk_aux=None, aux=None, h=None, h_2=None, h_f=None, h_spk=None, do=False, x_c_lpc=None, x_f_lpc=None,
-            outpad_left=None, outpad_right=None, ret_res=False, aux_spk=None, ret_mid_feat=False, ret_mid_smpl=False, h_red=None):
+    def forward(self, c, x_c_prev, x_f_prev, x_c, h=None, h_2=None, h_f=None, do=False, x_c_lpc=None, x_f_lpc=None,
+            outpad_left=None, outpad_right=None, ret_mid_feat=False, ret_mid_smpl=False):
         """
         Forward pass for single sample-step.
         
@@ -1991,10 +1976,6 @@
         Returns:
             Updated hidden states (h, h_2, h_f) are returned.
         """
-=======
-    def forward(self, c, x_c_prev, x_f_prev, x_c, h=None, h_2=None, h_f=None, do=False, x_c_lpc=None, x_f_lpc=None,
-            outpad_left=None, outpad_right=None, ret_mid_feat=False, ret_mid_smpl=False):
->>>>>>> cd6e90da
         # Input
         if self.scale_in_flag:
             if self.do_prob > 0 and do:
@@ -2156,8 +2137,7 @@
 
             return seg_conv.transpose(1,2), conv_sc, out, out_2, out_f, logits_c, logits_f, h, h_2, h_f
 
-<<<<<<< HEAD
-    def generate(self, c, intervals=4000, spk_code=None, spk_aux=None, aux=None, outpad_left=None, outpad_right=None, pad_first=True):
+    def generate(self, c, intervals=25, spk_code=None, spk_aux=None, aux=None, outpad_left=None, outpad_right=None, pad_first=True):
         """
         Args:
             c ((B, T, F)?): Conditioning feature sequence.
@@ -2174,18 +2154,10 @@
         # Performance test utilities
         start = time.time()
         time_sample = []
-        intervals = 1000
-        # /Performance test utilities
-
-        upsampling_factor = self.upsampling_factor
-=======
-    def generate(self, c, intervals=25, spk_code=None, spk_aux=None, aux=None, outpad_left=None, outpad_right=None, pad_first=True):
-        start = time.time()
-        time_sample = []
         # intervals: log every frame intervals (25 frames = 0.25 sec for 10 ms shift)
         intervals *= self.upsampling_factor
-
->>>>>>> cd6e90da
+        # /Performance test utilities
+
         c_pad = (self.n_quantize // 2) // self.cf_dim
         f_pad = (self.n_quantize // 2) % self.cf_dim
         B = c.shape[0] # n_Batch?
@@ -2201,13 +2173,9 @@
         if self.lpc > 0:
             x_c_lpc = torch.empty(B,1,self.n_bands,self.lpc).cuda().fill_(c_pad).long() # B x 1 x n_bands x K
             x_f_lpc = torch.empty(B,1,self.n_bands,self.lpc).cuda().fill_(f_pad).long() # B x 1 x n_bands x K
-<<<<<<< HEAD
 
         # Sample sequence length.
-        T = c.shape[1]*upsampling_factor
-=======
         T = c.shape[1]*self.upsampling_factor
->>>>>>> cd6e90da
 
         c_f = c[:,:1]
         out, h = self.gru(torch.cat((c_f,self.embed_c_wav(torch.empty(B,1,self.n_bands).cuda().fill_(c_pad).long()).reshape(B,1,-1),
