--- conflicted
+++ resolved
@@ -322,13 +322,10 @@
 fi
 fi
 
-<<<<<<< HEAD
+
+demo_dir=demo_realtime
+
 # Dump model parameters from trained model, then compile realtime VC system written with Clang.
-=======
-
-demo_dir=demo_realtime
-
->>>>>>> 1ef01de1
 # STAGE 0 {{{
 if [ `echo ${stage} | grep 0` ];then
     echo "###########################################################"
