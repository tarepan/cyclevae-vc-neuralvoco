#!/bin/bash
###################################################################################################
#        SCRIPT FOR High-Fidelity and Low-Latency Universal Neural Vocoder based on               #
#        Multiband WaveRNN with Data-driven Linear Prediction (MWDLP)                             #
###################################################################################################

# Copyright 2021 Patrick Lumban Tobing (Nagoya University)
#  Apache 2.0  (http://www.apache.org/licenses/LICENSE-2.0)

. ./path.sh
. ./cmd.sh

# USER SETTINGS {{{
#######################################
#           STAGE SETTING             #
#######################################
# {{{
# 0: data preparation step
# init: feature extraction w/ initial speaker conf. for f0 and power histogram calc. to obtain proper speaker conf.
# 1: feature extraction step
# 2: feature statistics calculation step
# 3: apply noise shaping [pre-emphasis] and multiband processing
# 4: mwdlp training step
# 5: copy-synthesis mwdlp using gpu
# 6: restore noise-shaping copy-synthesis mwdlp
# }}}
#stage=0
#stage=init
#stage=0init
stage=0init123
#stage=init123
#stage=01
#stage=open
#stage=012
#stage=0123
#stage=12
#stage=1
#stage=2
#stage=123
#stage=23
#stage=3
#stage=4
#stage=5
#stage=56
#stage=6

##number of parallel jobs in feature extraction / noise-shaping & pqmf proc. / statistics calculation
# n_jobs=1
n_jobs=2
# n_jobs=5
#n_jobs=10
#n_jobs=20
#n_jobs=25
# n_jobs=30
#n_jobs=35
# n_jobs=40
#n_jobs=45
#n_jobs=50
# n_jobs=60

#######################################
#          TRAINING SETTING           #
#######################################

## fs: sampling rate
fs=`awk '{if ($1 == "fs:") print $2}' conf/config.yml`
## shiftms: frame shift in ms
shiftms=`awk '{if ($1 == "shiftms:") print $2}' conf/config.yml`
## upsampling_factor: upsampling factor for neural vocoder
upsampling_factor=`echo "${shiftms} * ${fs} / 1000" | bc`

if [ $shiftms -eq 10 ]; then
    ## for using skewed input convolution (> 0), or balanced (0) [only for encoder]
    ## lookup frame limited to only 1/2 frame [for allowing low-latency/real-time processing]
    right_size_enc=1
    right_size_wave=1
    batch_size_wave=6
    batch_size=30
elif [ $shiftms -eq 5 ]; then
    right_size_enc=2
    right_size_wave=2
    batch_size_wave=12
    batch_size=60
else
    echo "shift ms not available"
    exit 1
fi

#spks_open=(p237 p245 p276)
spks=(SEF1 SEF2 SEM1 SEM2 TFM1 TGM1 TMM1 TEF1 TEM1 TEF2 TEM2 TFF1 TGF1 TMF1)
data_name=vcc20_${shiftms}ms

# uv-f0 and log-f0 occupied the first two dimensions,
# then uv-codeap, log-negative-codeap and mel-ceps
## [uv-f0,log-f0,uv-codeap,log-negative-codeap,mel-ceps]
## fftl: length of FFT window analysis
## WORLD F0_floor for cheaptrick: 3.0 * fs / (fft_size - 3.0)
## [https://github.com/mmorise/World/blob/master/src/cheaptrick.cpp] line 197
## mcep_alpha: frequency warping parameter for mel-cepstrum

## n_bands: number of bands for multiband modeling [a minimum of 4 kHz per band for proper modeling]
##     22kHz - 5 bands / 24kHz - 6 bands / 48kHz - 12 bands

if [ $fs -eq 22050 ]; then
    wav_org_dir=wav_22kHz
    data_name=${data_name}_22kHz
    mcep_alpha=0.455 #22.05k ## frequency warping based on pysptk.util.mcepalpha
    fftl=2048
    if [ $shiftms -eq 5 ]; then
        shiftms=4.9886621315192743764172335600907 #22.05k rounding 110/22050 5ms shift
    elif [ $shiftms -eq 10 ]; then
        shiftms=9.9773242630385487528344671201814 #22.05k rounding 220/22050 10ms shift
    fi
    full_excit_dim=5
    n_bands=5
elif [ $fs -eq 24000 ]; then
    wav_org_dir=wav_24kHz
    data_name=${data_name}_24kHz
    mcep_alpha=0.466 #24k
    fftl=2048
    full_excit_dim=6
    n_bands=6
elif [ $fs -eq 48000 ]; then
    wav_org_dir=wav_48kHz
    data_name=${data_name}_48kHz
    mcep_alpha=0.554 #48k
    fftl=4096
    full_excit_dim=8
    n_bands=12
elif [ $fs -eq 44100 ]; then
    wav_org_dir=wav_44kHz
    data_name=${data_name}_44kHz
    mcep_alpha=0.544 #44.1k
    fftl=4096
    if [ $shiftms -eq 5 ]; then
        shiftms=4.9886621315192743764172335600907 #44.1k rounding 220/44100 5ms shift
    elif [ $shiftms -eq 10 ]; then
        shiftms=9.9773242630385487528344671201814 #44.1k rounding 440/44100 10ms shift
    fi
    full_excit_dim=8
    n_bands=10
elif [ $fs -eq 16000 ]; then
    wav_org_dir=wav_16kHz
    data_name=${data_name}_16kHz
    mcep_alpha=0.41000000000000003 #16k
    fftl=1024
    full_excit_dim=4
    n_bands=4
elif [ $fs -eq 8000 ]; then
    wav_org_dir=wav_8kHz
    data_name=${data_name}_8kHz
    mcep_alpha=0.312 #8k
    fftl=1024
    full_excit_dim=4
    n_bands=2
else
    echo "sampling rate not available"
    exit 1
fi
## from WORLD: number of code-aperiodicities = min(15000,fs/2-3000)/3000
## [https://github.com/mmorise/World/blob/master/src/codec.cpp] line 212

## mcep_dim: number of mel-cepstrum dimension
mcep_dim=`awk '{if ($1 == "mcep_dim:") print $2}' conf/config.yml`
## powmcep_dim: 0th power + mcep_dim
powmcep_dim=`expr ${mcep_dim} + 1`
## winms: window length analysis for mel-spectrogram extraction
winms=`awk '{if ($1 == "winms:") print $2}' conf/config.yml`
## mel_dim: number of mel-spectrogram dimension
mel_dim=`awk '{if ($1 == "mel_dim:") print $2}' conf/config.yml`
## highpass_cutoff: cutoff frequency for low-cut filter to remove DC-component in recording
highpass_cutoff=`awk '{if ($1 == "highpass_cutoff:") print $2}' conf/config.yml`
## alpha: coefficient for pre-emphasis
alpha=`awk '{if ($1 == "alpha:") print $2}' conf/config.yml`

# `${"tr"|"dv"|"ts"}_vcc20_${shiftms}ms_${fs}kHz`
trn=tr_${data_name}
dev=dv_${data_name}
tst=ts_${data_name}

GPU_device=0
#GPU_device=1
#GPU_device=2
#GPU_device=3
# GPU_device=4
#GPU_device=5
# GPU_device=6
#GPU_device=7
#GPU_device=8
#GPU_device=9

string_path="/log_1pmelmagsp"

lr=`awk '{if ($1 == "lr:") print $2}' conf/config.yml`
do_prob=`awk '{if ($1 == "do_prob:") print $2}' conf/config.yml`
n_workers=`awk '{if ($1 == "n_workers:") print $2}' conf/config.yml`

### settings for neural vocoder
step_count_wave=`awk '{if ($1 == "step_count_wave:") print $2}' conf/config.yml`
mdl_name_wave=`awk '{if ($1 == "mdl_name_wave:") print $2}' conf/config.yml`
hidden_units_wave=`awk '{if ($1 == "hidden_units_wave:") print $2}' conf/config.yml`
hidden_units_wave_2=`awk '{if ($1 == "hidden_units_wave_2:") print $2}' conf/config.yml`
kernel_size_wave=`awk '{if ($1 == "kernel_size_wave:") print $2}' conf/config.yml`
dilation_size_wave=`awk '{if ($1 == "dilation_size_wave:") print $2}' conf/config.yml`
kernel_size=`awk '{if ($1 == "kernel_size:") print $2}' conf/config.yml`
hid_chn=`awk '{if ($1 == "hid_chn:") print $2}' conf/config.yml`
skip_chn=`awk '{if ($1 == "skip_chn:") print $2}' conf/config.yml`
dilation_depth=`awk '{if ($1 == "dilation_depth:") print $2}' conf/config.yml`
dilation_repeat=`awk '{if ($1 == "dilation_repeat:") print $2}' conf/config.yml`
t_start=`awk '{if ($1 == "t_start:") print $2}' conf/config.yml`
t_end=`awk '{if ($1 == "t_end:") print $2}' conf/config.yml`
interval=`awk '{if ($1 == "interval:") print $2}' conf/config.yml`
densities=`awk '{if ($1 == "densities:") print $2}' conf/config.yml`
n_stage=`awk '{if ($1 == "n_stage:") print $2}' conf/config.yml`
lpc=`awk '{if ($1 == "lpc:") print $2}' conf/config.yml`
causal_conv_wave=`awk '{if ($1 == "causal_conv_wave:") print $2}' conf/config.yml`
seg_conv_flag_wave=`awk '{if ($1 == "seg_conv_flag_wave:") print $2}' conf/config.yml`
s_dim=`awk '{if ($1 == "s_dim:") print $2}' conf/config.yml`
mid_dim=`awk '{if ($1 == "mid_dim:") print $2}' conf/config.yml`


#######################################
#          DECODING SETTING           #
#######################################

### Set GPU_device_str and n_gpus for GPU decoding with synchronized values
GPU_device_str="0"
GPU_device_str="4,6"
#GPU_device_str="0,1,2"
GPU_device_str="0,5,2,7,6"

n_gpus=1
n_gpus=2
#n_gpus=3
n_gpus=5
###

### This is for speakers that will be used in analysis-synthesis
spks_dec=(SEF1 SEF2 SEM1 SEM2 TFM1 TGM1 TMM1 TEF1 TEM1 TEF2 TEM2 TFF1 TGF1 TMF1)
spks_dec=(TEM2 SEF2)
spks_dec=(TEM2)
###

### This is the maximum number of waveforms to be decoded per speaker
#n_wav_decode=1
#n_wav_decode=5
n_wav_decode=10
#n_wav_decode=50
###

## This is for number of batch sequence when decoding using GPU
#decode_batch_size=1
#decode_batch_size=2
#decode_batch_size=3
#decode_batch_size=5
#decode_batch_size=9
decode_batch_size=10
#decode_batch_size=13
#decode_batch_size=15
#decode_batch_size=17


# parse options
. parse_options.sh

#echo $data_name

echo $GPU_device $GPU_device_str

# stop when error occured
set -e
# }}}


# STAGE 0 {{{
if [ `echo ${stage} | grep 0` ];then
    echo "###########################################################"
    echo "#                 DATA PREPARATION STEP                   #"
    echo "###########################################################"
    # Make data directories. `data/${"tr"|"dv"|"ts"}_vcc20_${shiftms}ms_${fs}kHz`
    mkdir -p data/${trn}
    mkdir -p data/${dev}
    mkdir -p data/${tst}
    # Clean up the data directories
    [ -e data/${trn}/wav.scp ] && rm data/${trn}/wav.scp
    [ -e data/${dev}/wav.scp ] && rm data/${dev}/wav.scp
    [ -e data/${tst}/wav.scp ] && rm data/${tst}/wav.scp
    touch conf/spkr.yml
    if true; then
    #if false; then
    # spks=(SEF1 SEF2 SEM1 SEM2 TFM1 TGM1 TMM1 TEF1 TEM1 TEF2 TEM2 TFF1 TGF1 TMF1)
    for spk in ${spks[@]};do
        #n_tr=`find ${wav_org_dir}/train/${spk} -name "*.wav" | wc -l`
        #n_dv=`find ${wav_org_dir}/dev/${spk} -name "*.wav" | wc -l`
        #n_ts=`find ${wav_org_dir}/test/${spk} -name "*.wav" | wc -l`
        #echo $spk $n_tr $n_dv $n_ts
        #find ${wav_org_dir}/train/${spk} -name "*.wav" | sort >> data/${trn}/wav.scp
        #find ${wav_org_dir}/dev/${spk} -name "*.wav" | sort >> data/${dev}/wav.scp
        #find ${wav_org_dir}/test/${spk} -name "*.wav" | sort >> data/${tst}/wav.scp
        if [ -n "$(echo $spk | sed -n 's/\(SE\)/\1/p')" ]; then
            # train/dev/test
            echo vcc20_1 $spk
            find ${wav_org_dir}/${spk} -name "*.wav" \
                | sort | head -n 60 >> data/${trn}/wav.scp
            find ${wav_org_dir}/${spk} -name "*.wav" \
                | sort | head -n 70 | tail -n 10 >> data/${dev}/wav.scp
            find ${wav_org_dir}/test/${spk} -name "*.wav" \
                | sort >> data/${tst}/wav.scp
        elif [ -n "$(echo $spk | sed -n 's/\(TE\)/\1/p')" ]; then
            echo vcc20_2 $spk
            find ${wav_org_dir}/${spk} -name "*.wav" \
                | sort | head -n 10 >> data/${trn}/wav.scp
            find ${wav_org_dir}/${spk} -name "*.wav" \
                | sort | head -n 20 | tail -n 10 >> data/${dev}/wav.scp
            find ${wav_org_dir}/${spk} -name "*.wav" \
                | sort | head -n 70 | tail -n 50 >> data/${trn}/wav.scp
            find ${wav_org_dir}/test/${spk} -name "*.wav" \
                | sort >> data/${tst}/wav.scp
        elif [ -n "$(echo $spk | sed -n 's/\(TF\)/\1/p')" ] \
            || [ -n "$(echo $spk | sed -n 's/\(TM\)/\1/p')" ]; then
            echo vcc20_3 $spk
            find ${wav_org_dir}/${spk} -name "*.wav" \
                | sort | tail -n 70 | tail -n 60 >> data/${trn}/wav.scp
            find ${wav_org_dir}/${spk} -name "*.wav" \
                | sort | tail -n 70 | head -n 10 >> data/${dev}/wav.scp
            find ${wav_org_dir}/test/${spk} -name "*.wav" \
                | sort >> data/${tst}/wav.scp
        elif [ -n "$(echo $spk | sed -n 's/\(TG\)/\1/p')" ]; then
            echo vcc20_4 $spk
            find ${wav_org_dir}/${spk} -name "*.wav" \
                | sort | tail -n 70 | head -n 60 >> data/${trn}/wav.scp
            find ${wav_org_dir}/${spk} -name "*.wav" \
                | sort | tail -n 70 | tail -n 10 >> data/${dev}/wav.scp
            find ${wav_org_dir}/test/${spk} -name "*.wav" \
                | sort >> data/${tst}/wav.scp
        else
            echo error, ${spk}
            exit
        fi
        set +e
        tmp=`yq ".${spk}" conf/spkr.yml`
        if [[ -z $tmp ]] || [[ $tmp == "null" ]]; then
            echo $spk: >> conf/spkr.yml
            if [ -f "conf/${spk}.f0" ]; then
                minf0=`cat conf/${spk}.f0 | awk '{print $1}'`
                maxf0=`cat conf/${spk}.f0 | awk '{print $2}'`
                yq -yi ".${spk}.minf0=${minf0}" conf/spkr.yml
                yq -yi ".${spk}.maxf0=${maxf0}" conf/spkr.yml
                echo "minF0 and maxF0 of ${spk} is initialized from .f0 file"
            else
                yq -yi ".${spk}.minf0=40" conf/spkr.yml
                yq -yi ".${spk}.maxf0=700" conf/spkr.yml
                echo "minF0 and maxF0 of ${spk} is initialized, please run stage init to obtain the proper config."
            fi
            if [ -f "conf/${spk}.pow" ]; then
                pow=`cat conf/${spk}.pow | awk '{print $1}'`
                yq -yi ".${spk}.npow=${pow}" conf/spkr.yml
                echo "npow of ${spk} is initialized from .pow file"
            else
                yq -yi ".${spk}.npow=-25" conf/spkr.yml
                echo "npow of ${spk} is initialized, please run stage init to obtain the proper config."
            fi
        else
            if [ -f "conf/${spk}.f0" ]; then
                minf0=`cat conf/${spk}.f0 | awk '{print $1}'`
                maxf0=`cat conf/${spk}.f0 | awk '{print $2}'`
                tmp=`yq ".${spk}.minf0" conf/spkr.yml`
                if [[ $tmp == "null" ]]; then
                    if [ -f "conf/${spk}.f0" ]; then
                        yq -yi ".${spk}.minf0=${minf0}" conf/spkr.yml
                        echo "minF0 of ${spk} is initialized from .f0 file"
                    else
                        yq -yi ".${spk}.minf0=40" conf/spkr.yml
                        echo "minF0 of ${spk} is initialized, please run stage init to obtain the proper config."
                    fi
                elif [[ $tmp -ne $minf0 ]]; then
                    yq -yi ".${spk}.minf0=${minf0}" conf/spkr.yml
                    echo "minF0 of ${spk} is changed based on .f0 file"
                fi
                tmp=`yq ".${spk}.maxf0" conf/spkr.yml`
                if [[ $tmp == "null" ]]; then
                    if [ -f "conf/${spk}.f0" ]; then
                        yq -yi ".${spk}.maxf0=${maxf0}" conf/spkr.yml
                        echo "maxF0 of ${spk} is initialized from .f0 file"
                    else
                        yq -yi ".${spk}.maxf0=700" conf/spkr.yml
                        echo "maxF0 of ${spk} is initialized, please run stage init to obtain the proper config."
                    fi
                elif [[ $tmp -ne $maxf0 ]]; then
                    yq -yi ".${spk}.maxf0=${maxf0}" conf/spkr.yml
                    echo "maxF0 of ${spk} is changed based on .f0 file"
                fi
            fi
            if [ -f "conf/${spk}.pow" ]; then
                pow=`cat conf/${spk}.pow | awk '{print $1}'`
                tmp=`yq ".${spk}.npow" conf/spkr.yml`
                if [[ $tmp == "null" ]]; then
                    if [ -f "conf/${spk}.pow" ]; then
                        yq -yi ".${spk}.npow=${pow}" conf/spkr.yml
                        echo "npow of ${spk} is initialized from .pow file"
                    else
                        yq -yi ".${spk}.npow=-25" conf/spkr.yml
                        echo "npow of ${spk} is initialized, please run stage init to get the proper config."
                    fi
                elif [[ "$tmp" != "$pow" ]]; then
                    yq -yi ".${spk}.npow=${pow}" conf/spkr.yml
                    echo "npow of ${spk} is changed based on .pow file"
                fi
            fi
        fi
        set -e
    done
    fi
fi
# }}}


# STAGE open {{{
if [ `echo ${stage} | grep open` ];then
    echo "###########################################################"
    echo "#              OPEN DATA PREPARATION STEP                 #"
    echo "###########################################################"
    mkdir -p data/${tst}
    if true; then
    #if false; then
    for spk in ${spks_open[@]};do
        echo open $spk
        #find ${wav_org_dir}_unseen/test/${spk} -name "*.wav" | sort >> data/${tst}/wav.scp
        if printf '%s\0' "${spks_open[@]}" | grep -xq --null "$spk";then
            echo open $spk
            find ${wav_org_dir}/${spk} -name "*.wav" \
                | sort | head -n 23 >> data/${tst}/wav.scp
                #| sort | head -n +50 >> data/${tst}/wav.scp
        fi
        set +e
        tmp=`yq ".${spk}" conf/spkr.yml`
        if [[ -z $tmp ]] || [[ $tmp == "null" ]]; then
            echo $spk: >> conf/spkr.yml
            if [ -f "conf/${spk}.f0" ]; then
                minf0=`cat conf/${spk}.f0 | awk '{print $1}'`
                maxf0=`cat conf/${spk}.f0 | awk '{print $2}'`
                yq -yi ".${spk}.minf0=${minf0}" conf/spkr.yml
                yq -yi ".${spk}.maxf0=${maxf0}" conf/spkr.yml
                echo "minF0 and maxF0 of ${spk} is initialized from .f0 file"
            else
                yq -yi ".${spk}.minf0=40" conf/spkr.yml
                yq -yi ".${spk}.maxf0=700" conf/spkr.yml
                echo "minF0 and maxF0 of ${spk} is initialized, please run stage init with using spks_open list"
            fi
            if [ -f "conf/${spk}.pow" ]; then
                pow=`cat conf/${spk}.pow | awk '{print $1}'`
                yq -yi ".${spk}.npow=${pow}" conf/spkr.yml
                echo "npow of ${spk} is initialized from .pow file"
            else
                yq -yi ".${spk}.npow=-25" conf/spkr.yml
                echo "npow of ${spk} is initialized, please run stage init with using spks_open list"
            fi
        else
            tmp=`yq ".${spk}.minf0" conf/spkr.yml`
            if [[ $tmp == "null" ]]; then
                if [ -f "conf/${spk}.f0" ]; then
                    minf0=`cat conf/${spk}.f0 | awk '{print $1}'`
                    yq -yi ".${spk}.minf0=${minf0}" conf/spkr.yml
                    echo "minF0 of ${spk} is initialized .f0 file"
                else
                    yq -yi ".${spk}.minf0=40" conf/spkr.yml
                    echo "minF0 of ${spk} is initialized, please run stage init with using spks_open list"
                fi
            fi
            tmp=`yq ".${spk}.maxf0" conf/spkr.yml`
            if [[ $tmp == "null" ]]; then
                if [ -f "conf/${spk}.f0" ]; then
                    maxf0=`cat conf/${spk}.f0 | awk '{print $2}'`
                    yq -yi ".${spk}.maxf0=${maxf0}" conf/spkr.yml
                    echo "maxF0 of ${spk} is initialized .f0 file"
                else
                    yq -yi ".${spk}.maxf0=700" conf/spkr.yml
                    echo "maxF0 of ${spk} is initialized, please run stage init with using spks_open list"
                fi
            fi
            tmp=`yq ".${spk}.npow" conf/spkr.yml`
            if [[ $tmp == "null" ]]; then
                if [ -f "conf/${spk}.pow" ]; then
                    pow=`cat conf/${spk}.pow | awk '{print $1}'`
                    yq -yi ".${spk}.npow=${pow}" conf/spkr.yml
                    echo "npow of ${spk} is initialized from .pow file"
                else
                    yq -yi ".${spk}.npow=-25" conf/spkr.yml
                    echo "npow of ${spk} is initialized, please run stage init with using spks_open list"
                fi
            fi
        fi
        set -e
    done
    fi
fi
# }}}


# STAGE init {{{
if [ `echo ${stage} | grep "init"` ];then
    echo "###########################################################"
    echo "#               INIT FEATURE EXTRACTION STEP              #"
    echo "###########################################################"
    if true; then
    #if false; then
        # extract feat and wav_anasyn src_speaker
        nj=0
        #for set in ${trn} ${dev};do
        for set in ${trn};do
            echo $set
            expdir=exp/feature_extract_init/${set}
            mkdir -p $expdir
            for spk in ${spks[@]}; do
            #for spk in ${spks_open[@]}; do
                echo $spk
                scp=${expdir}/wav_${spk}.scp
                n_wavs=`cat data/${set}/wav.scp | grep "\/${spk}\/" | wc -l`
                echo $n_wavs
                if [ $n_wavs -gt 0 ]; then
                    cat data/${set}/wav.scp | grep "\/${spk}\/" > ${scp}
                    ${train_cmd} --num-threads ${n_jobs} ${expdir}/feature_extract_${spk}.log \
                        feature_extract.py \
                            --expdir $expdir \
                            --waveforms ${scp} \
                            --hdf5dir hdf5_init/${set}/${spk} \
                            --fs ${fs} \
                            --shiftms ${shiftms} \
                            --mcep_dim ${mcep_dim} \
                            --mcep_alpha ${mcep_alpha} \
                            --fftl ${fftl} \
                            --highpass_cutoff ${highpass_cutoff} \
                            --init true \
                            --n_jobs ${n_jobs}
        
                    # check the number of feature files
                    n_feats=`find hdf5_init/${set}/${spk} -name "*.h5" | wc -l`
                    echo "${n_feats}/${n_wavs} files are successfully processed."

                    # update job counts
                    nj=$(( ${nj}+1  ))
                    if [ ! ${max_jobs} -eq -1 ] && [ ${max_jobs} -eq ${nj} ];then
                        wait
                        nj=0
                    fi
                fi
            done
        done
    fi
    set +e
    #for set in ${trn} ${dev};do
    for set in ${trn};do
        echo $set
        find hdf5_init/${set} -name "*.h5" | sort > tmp2
        rm -f data/${set}/feats_init.scp
        for spk in ${spks[@]}; do
        #for spk in ${spks_open[@]}; do
            cat tmp2 | grep "\/${spk}\/" >> data/${set}/feats_init.scp
        done
        rm -f tmp2
    done
    set -e
    echo "###########################################################"
    echo "#              SPEAKER HISTOGRAM CALC. STEP               #"
    echo "###########################################################"
    expdir=exp/init_spk_stat/${trn}
    mkdir -p $expdir
    if true; then
    #if false; then
        rm -f $expdir/spk_stat.log
        for spk in ${spks[@]};do
        #for spk in ${spks_open[@]};do
            echo $spk
            cat data/${trn}/feats_init.scp | grep \/${spk}\/ > data/${trn}/feats_init_spk-${spk}.scp
            ${train_cmd} exp/init_spk_stat/init_stat_${data_name}_spk-${spk}.log \
                spk_stat.py \
                    --expdir ${expdir} \
                    --feats data/${trn}/feats_init_spk-${spk}.scp
        done
        echo "spk histograms are successfully calculated"
    fi
    echo "###########################################################"
    echo "#             F0 RANGE and MIN. POW CALC. STEP            #"
    echo "###########################################################"
    featdir=${expdir}
    expdir=exp/spk_conf/${trn}
    mkdir -p $expdir
    if true; then
    #if false; then
        rm -f $expdir/f0_range.log
        spk_list="$(IFS="@"; echo "${spks[*]}")"
        #spk_list="$(IFS="@"; echo "${spks_open[*]}")"
        echo ${spk_list}
        ${train_cmd} exp/spk_conf/f0_range_${data_name}.log \
            f0_range.py \
                --expdir ${expdir} \
                --featdir ${featdir} \
                --confdir conf/ \
                --spk_list ${spk_list}
        echo "f0 range spk confs. are successfully calculated"
        rm -f $expdir/min_pow.log
        ${train_cmd} exp/spk_conf/min_pow_${data_name}.log \
            min_pow.py \
                --expdir ${expdir} \
                --featdir ${featdir} \
                --confdir conf/ \
                --spk_list ${spk_list}
        echo "min. pow spk confs. are successfully calculated"
    fi
    echo "###########################################################"
    echo "#     PUTTING PROPER F0 RANGE and MIN. POW CONFS. STEP    #"
    echo "###########################################################"
    if true; then
    #if false; then
    set +e
    touch conf/spkr.yml
    for spk in ${spks[@]};do
    #for spk in ${spks_open[@]};do
        echo $spk
        tmp=`yq ".${spk}" conf/spkr.yml`
        if [[ -z $tmp ]] || [[ $tmp == "null" ]]; then
            echo $spk: >> conf/spkr.yml
            minf0=`cat conf/${spk}.f0 | awk '{print $1}'`
            maxf0=`cat conf/${spk}.f0 | awk '{print $2}'`
            echo $minf0 $maxf0
            yq -yi ".${spk}.minf0=${minf0}" conf/spkr.yml
            yq -yi ".${spk}.maxf0=${maxf0}" conf/spkr.yml
            echo "minF0 and maxF0 of ${spk} is initialized from .f0 file"
            pow=`cat conf/${spk}.pow | awk '{print $1}'`
            echo $pow
            yq -yi ".${spk}.npow=${pow}" conf/spkr.yml
            echo "npow of ${spk} is initialized from .pow file"
        else
            if [ -f "conf/${spk}.f0" ]; then
                minf0=`cat conf/${spk}.f0 | awk '{print $1}'`
                maxf0=`cat conf/${spk}.f0 | awk '{print $2}'`
            fi
            echo $minf0 $maxf0
            if [ -f "conf/${spk}.pow" ]; then
                pow=`cat conf/${spk}.pow | awk '{print $1}'`
            fi
            echo $pow
            tmp=`yq ".${spk}.minf0" conf/spkr.yml`
            if [[ $tmp == "null" ]]; then
                yq -yi ".${spk}.minf0=${minf0}" conf/spkr.yml
                echo "minF0 of ${spk} is initialized from .f0 file"
            elif [[ $tmp -ne $minf0 ]]; then
                yq -yi ".${spk}.minf0=${minf0}" conf/spkr.yml
                echo "minF0 of ${spk} is changed based on .f0 file"
            fi
            tmp=`yq ".${spk}.maxf0" conf/spkr.yml`
            if [[ $tmp == "null" ]]; then
                yq -yi ".${spk}.maxf0=${maxf0}" conf/spkr.yml
                echo "maxF0 of ${spk} is initialized from .f0 file"
            elif [[ $tmp -ne $maxf0 ]]; then
                yq -yi ".${spk}.maxf0=${maxf0}" conf/spkr.yml
                echo "maxF0 of ${spk} is changed based on .f0 file"
            fi
            tmp=`yq ".${spk}.npow" conf/spkr.yml`
            if [[ $tmp == "null" ]]; then
                yq -yi ".${spk}.npow=${pow}" conf/spkr.yml
                echo "npow of ${spk} is initialized from .pow file"
            elif [[ "$tmp" != "$pow" ]]; then
                yq -yi ".${spk}.npow=${pow}" conf/spkr.yml
                echo "npow of ${spk} is changed based on .pow file"
            fi
        fi
    done
    set -e
    fi
fi
# }}}


# STAGE 1 {{{
if [ `echo ${stage} | grep 1` ];then
    echo "###########################################################"
    echo "#               FEATURE EXTRACTION STEP                   #"
    echo "###########################################################"
    if true; then
    #if false; then
        # extract feat and wav_anasyn
        nj=0
        for set in ${trn} ${dev} ${tst};do
        #for set in ${tst};do
            if [ -f "data/${set}/wav.scp" ]; then
                echo $set
                expdir=exp/feature_extract/${set}
                mkdir -p $expdir
                rm -f $expdir/feature_extract.log
                for spk in ${spks[@]}; do
                #for spk in ${spks_open[@]}; do
                    echo $spk
                    minf0=`yq ".${spk}.minf0" conf/spkr.yml`
                    maxf0=`yq ".${spk}.maxf0" conf/spkr.yml`
                    pow=`yq ".${spk}.npow" conf/spkr.yml`
                    echo $minf0 $maxf0 $pow
                    scp=${expdir}/wav_${spk}.scp
                    n_wavs=`cat data/${set}/wav.scp | grep "\/${spk}\/" | wc -l`
                    echo $n_wavs
                    if [ $n_wavs -gt 0 ]; then
                        cat data/${set}/wav.scp | grep "\/${spk}\/" > ${scp}
                        ${train_cmd} --num-threads ${n_jobs} ${expdir}/feature_extract_${spk}.log \
                            feature_extract.py \
                                --expdir $expdir \
                                --waveforms ${scp} \
                                --wavdir wav_anasyn/${set}/${spk} \
                                --wavgfdir wav_anasyn_gf/${set}/${spk} \
                                --wavfiltdir wav_filtered/${set}/${spk} \
                                --hdf5dir hdf5/${set}/${spk} \
                                --fs ${fs} \
                                --shiftms ${shiftms} \
                                --winms ${winms} \
                                --minf0 ${minf0} \
                                --maxf0 ${maxf0} \
                                --pow ${pow} \
                                --mel_dim ${mel_dim} \
                                --mcep_dim ${mcep_dim} \
                                --mcep_alpha ${mcep_alpha} \
                                --fftl ${fftl} \
                                --highpass_cutoff ${highpass_cutoff} \
                                --n_jobs ${n_jobs}
        
                        # check the number of feature files
                        n_feats=`find hdf5/${set}/${spk} -name "*.h5" | wc -l`
                        echo "${n_feats}/${n_wavs} files are successfully processed."

                        # update job counts
                        nj=$(( ${nj}+1  ))
                        if [ ! ${max_jobs} -eq -1 ] && [ ${max_jobs} -eq ${nj} ];then
                            wait
                            nj=0
                        fi
                    fi
                done
            fi
        done
    fi
    # make scp for feats
    set +e
    rm -f data/${trn}/feats_all.scp
    #for set in ${trn} ${dev};do
    for set in ${trn} ${dev} ${tst};do
    #for set in ${tst};do
        if [ -f "data/${set}/wav.scp" ]; then
            echo $set
            find hdf5/${set} -name "*.h5" | sort > tmp2
            find wav_filtered/${set} -name "*.wav" | sort > tmp3
            rm -f data/${set}/feats.scp data/${set}/wav_filtered.scp
            for spk in ${spks[@]}; do
                cat tmp2 | grep "\/${spk}\/" | sort >> data/${set}/feats.scp
                cat tmp3 | grep "\/${spk}\/" | sort >> data/${set}/wav_filtered.scp
                echo $set $spk
            done
            rm -f tmp2 tmp3
        fi
    done
    #for set in ${tst};do
    #    echo $set
    #    find hdf5/${set} -name "*.h5" | sort > tmp2
    #    for spk in ${spks_open[@]}; do
    #        cat tmp2 | grep "\/${spk}\/" >> data/${set}/feats.scp
    #        echo $set $spk
    #    done
    #    rm -f tmp2
    #done
    set -e
fi
# }}}


# STAGE 2 {{{
if [ `echo ${stage} | grep 2` ];then
    echo "###########################################################"
    echo "#            CALCULATE SPEAKER STATISTICS STEP            #"
    echo "###########################################################"
    expdir=exp/calculate_statistics
    rm -f $expdir/calc_stats.log
    if true; then
    #if false; then
        for spk in ${spks[@]};do
            echo $spk
            set +e
            cat data/${trn}/feats.scp | grep \/${spk}\/ > data/${trn}/feats_spk-${spk}.scp
            cat data/${dev}/feats.scp | grep \/${spk}\/ > data/${dev}/feats_spk-${spk}.scp
            if [ -f "data/${tst}/wav.scp" ]; then
                cat data/${tst}/feats.scp | grep \/${spk}\/ > data/${tst}/feats_spk-${spk}.scp
            fi
            set -e
            ${train_cmd} exp/calculate_statistics/calc_stats_${trn}_spk-${spk}.log \
                calc_stats.py \
                    --expdir ${expdir} \
                    --feats data/${trn}/feats_spk-${spk}.scp \
                    --mcep_dim ${powmcep_dim} \
                    --n_jobs ${n_jobs} \
                    --stats data/${trn}/stats_spk-${spk}.h5
        done
        echo "speaker statistics are successfully calculated."
    fi
    echo "###########################################################"
    echo "#             CALCULATE JOINT STATISTICS STEP             #"
    echo "###########################################################"
    if true; then
    #if false; then
        ${train_cmd} exp/calculate_statistics/calc_stats_${trn}.log \
            calc_stats.py \
                --expdir ${expdir} \
                --feats data/${trn}/feats.scp \
                --mcep_dim ${powmcep_dim} \
                --n_jobs ${n_jobs} \
                --stats data/${trn}/stats_jnt.h5
        echo "joint statistics are successfully calculated."
    fi
fi
# }}}


# STAGE 3 {{{
if [ `echo ${stage} | grep 3` ];then
    if true; then
    #if false; then
        echo "###########################################################"
        echo "#                   NOISE SHAPING STEP                    #"
        echo "###########################################################"
        nj=0
        expdir=exp/noise_shaping
        mkdir -p ${expdir}
        for set in ${trn} ${dev};do
            echo $set
            mkdir -p ${expdir}/${set}
            for spk in ${spks[@]};do
                echo $spk
                # make scp of each speaker
                scp=${expdir}/${set}/wav_filtered.${set}.${spk}.scp
                n_wavs=`cat data/${set}/wav_filtered.scp | grep "\/${spk}\/" | wc -l`
                echo $n_wavs
                if [ $n_wavs -gt 0 ]; then
                    cat data/${set}/wav_filtered.scp | grep "\/${spk}\/" > ${scp}
            
                    # apply noise shaping
                    ${train_cmd} --num-threads ${n_jobs} \
                        ${expdir}/${set}/noise_shaping_emph_apply.${set}.${spk}.log \
                        noise_shaping_emph.py \
                            --waveforms ${scp} \
                            --writedir wav_ns/${set}/${spk} \
                            --fs ${fs} \
                            --alpha ${alpha} \
                            --n_jobs ${n_jobs} & 

                    # update job counts
                    nj=$(( ${nj}+1  ))
                    if [ ! ${max_jobs} -eq -1 ] && [ ${max_jobs} -eq ${nj} ];then
                        wait
                        nj=0
                    fi
                fi
            done
            wait
            # check the number of feature files
            set +e
            n_wavs=`cat data/${set}/wav_filtered.scp | wc -l`
            n_ns=`find wav_ns/${set} -name "*.wav" | wc -l`
            echo "${n_ns}/${n_wavs} files are successfully processed [emph]."

            # make scp files
            find wav_ns/${set} -name "*.wav" | sort > tmp
            rm -f data/${set}/wav_ns.scp
            for spk in ${spks[@]}; do
                cat tmp | grep "\/${spk}\/" >> data/${set}/wav_ns.scp
                echo $set $spk
            done
            rm -f tmp
            set -e
        done
    fi
    if true; then
    #if false; then
        echo "###########################################################"
        echo "#                  PQMF MULTI-BAND STEP                   #"
        echo "###########################################################"
        nj=0
        expdir=exp/pqmf
        mkdir -p ${expdir}
        for set in ${trn} ${dev};do
            echo $set
            mkdir -p ${expdir}/${set}
            for spk in ${spks[@]};do
                echo $spk
                # make scp of each speaker
                scp=${expdir}/${set}/wav_ns.${set}.${spk}.scp
                n_wavs=`cat data/${set}/wav_ns.scp | grep "\/${spk}\/" | wc -l`
                echo $n_wavs
                if [ $n_wavs -gt 0 ]; then
                    cat data/${set}/wav_ns.scp | grep "\/${spk}\/" > ${scp}
            
                    # apply noise shaping
                    ${train_cmd} --num-threads ${n_jobs} \
                        ${expdir}/${set}/noise_shaping_emph_pqmf_${n_bands}_apply.${set}.${spk}.log \
                        proc_wav_pqmf.py \
                            --waveforms ${scp} \
                            --writedir wav_ns_pqmf_${n_bands}/${set}/${spk} \
                            --writesyndir wav_ns_pqmf_${n_bands}_rec/${set}/${spk} \
                            --fs ${fs} \
                            --n_bands ${n_bands} \
                            --n_jobs ${n_jobs}

                    # update job counts
                    nj=$(( ${nj}+1  ))
                    if [ ! ${max_jobs} -eq -1 ] && [ ${max_jobs} -eq ${nj} ];then
                        wait
                        nj=0
                    fi
                fi
            done
            wait
            # check the number of feature files
            set +e
            n_wavs=`cat data/${set}/wav_ns.scp | wc -l`
            n_ns=`find wav_ns_pqmf_${n_bands}/${set} -name "*.wav" | wc -l`
            echo "${n_ns}/${n_wavs} files are successfully processed [emph pqmf ${n_bands}-bands]."

            # make scp files
            find wav_ns_pqmf_${n_bands}/${set} -name "*.wav" | sort > tmp
            rm -f data/${set}/wav_ns_pqmf_${n_bands}.scp
            for spk in ${spks[@]}; do
                cat tmp | grep "\/${spk}\/" >> data/${set}/wav_ns_pqmf_${n_bands}.scp
                echo $set $spk
            done
            rm -f tmp
            set -e
        done
    fi
fi
# }}}


if [ -d "exp/feature_extract/tr_${data_name}" ]; then
    tmp=`yq ".${data_name}" conf/spkr.yml`
    if [[ -z $tmp ]] || [[ $tmp == "null" ]]; then
        echo ${data_name}: >> conf/spkr.yml
    fi
    pad_len=`yq ".${data_name}.pad_len" conf/spkr.yml`
    if [[ $pad_len == "null" ]]; then
        max_frame=0
        max_spk=""
        for spk in ${spks[*]}; do
        if [ -f "exp/feature_extract/tr_${data_name}/feature_extract_${spk}.log" ]; then
            echo $spk tr
            max_frame_spk=`awk '{if ($1 == "max_frame:") print $2}' exp/feature_extract/tr_${data_name}/feature_extract_${spk}.log`
            echo $max_frame_spk
            if [[ $max_frame_spk -gt $max_frame ]]; then
                max_frame=$max_frame_spk
                max_spk=$spk
            fi 
            if [ -f "exp/feature_extract/dv_${data_name}/feature_extract_${spk}.log" ]; then
                echo $spk dv
                max_frame_spk=`awk '{if ($1 == "max_frame:") print $2}' exp/feature_extract/dv_${data_name}/feature_extract_${spk}.log`
                echo $max_frame_spk
                if [[ $max_frame_spk -gt $max_frame ]]; then
                    max_frame=$max_frame_spk
                    max_spk=$spk
                fi 
            fi
        else
            echo exp/feature_extract/tr_${data_name}/feature_extract_${spk}.log does not exist, please run stage 1 for feature extraction on speaker ${spk} and frame length checking
            exit
        fi
        done
        echo $max_spk $max_frame
        pad_len=$max_frame
        yq -yi ".${data_name}.pad_len=${pad_len}" conf/spkr.yml
    fi
    echo $pad_len
else
    echo exp/feature_extract/tr_${data_name} does not exist, please run stage 1 for feature extraction and frame length checking
    exit
fi


if [ $mdl_name_wave == "wavernn_dualgru_compact_lpc_mband_10bit_cf_stft_emb_v2" ]; then
    setting_wave=${mdl_name_wave}_${data_name}_lr${lr}_bs${batch_size_wave}_huw${hidden_units_wave}_hu2w${hidden_units_wave_2}_ksw${kernel_size_wave}_dsw${dilation_size_wave}_do${do_prob}_st${step_count_wave}_mel${mel_dim}_ts${t_start}_te${t_end}_i${interval}_d${densities}_ns${n_stage}_lpc${lpc}_rs${right_size_wave}_nb${n_bands}_s${s_dim}_m${mid_dim}_ss${seg_conv_flag_wave}
fi


# STAGE 4 {{
# Training code: `train_nstages-sparse-wavernn_dualgru_compact_lpc_mband_10bit_cf_smpl_orgx_emb.py`
# set variables
expdir_wave=exp/tr_${setting_wave}
if [ `echo ${stage} | grep 4` ];then
    echo $mdl_name_wave
    mkdir -p $expdir_wave
    powmcep_dim=$mel_dim
    echo "###########################################################"
    echo "#               WAVEFORM MODELING STEP                    #"
    echo "###########################################################"
    echo $expdir_wave
   
    # If checkpoint-last.pkl exists,
    if [ -f "${expdir_wave}/checkpoint-last.pkl" ]; then
        # read epoch/iteration from `checkpoint-last.pkl`, then write `${last_epoch} ${min_idx_epoch}` in `${confdir}.idx`.
        ${train_cmd} ${expdir_wave}/get_model_indices.log \
            get_model_indices.py \
                --expdir ${expdir_wave} \
                --confdir conf/${data_name}_wave
        # Set resume index.
        idx_resume_wave=`cat conf/${data_name}_wave.idx | awk '{print $1}'`
        min_idx_wave=`cat conf/${data_name}_wave.idx | awk '{print $2}'`
        echo "${data_name}: idx_resume_wave=${idx_resume_wave}, min_idx_wave=${min_idx_wave}"
    # else (no checkpoint),
    else
        # Set resume index.
        idx_resume_wave=0
    fi

    # order of files on feats-wav_ns pair has to be the same
<<<<<<< HEAD
    # data/tr_vcc20_${shiftms}ms_${fs}kHz
    #   /feats.scp
    #   /wav_ns.scp
    # data/dv_vcc20_${shiftms}ms_${fs}kHz
    #   /feats.scp
    #   /wav_ns.scp
    # Specify data paths
    feats=data/${trn}/feats.scp
=======
>>>>>>> cd6e90da
    feats_eval=data/${dev}/feats.scp
    waveforms_eval=data/${dev}/wav_ns.scp
    n_spk=${#spks[@]}
    n_tr_sum=15000
    n_tr=`expr $n_tr_sum / ${n_spk}`
    if [ `expr $n_tr_sum % ${n_spk}` -gt 0 ]; then
        n_tr=`expr ${n_tr} + 1`
    fi
    echo $n_tr
    if true; then
        feats_sort_list=data/${trn}/feats_sort.scp
        wav_sort_list=data/${trn}/wav_ns_sort.scp
        if [ ! -f ${wav_sort_list} ] || [ ! -f ${feats_sort_list}  ]; then
            spk_list="$(IFS="@"; echo "${spks[*]}")"
        #if true; then
            ${cuda_cmd} ${expdir_wave}/log/get_max_frame.log \
                sort_frame_list.py \
                    --feats data/${trn}/feats.scp \
                    --waveforms data/${trn}/wav_ns.scp \
                    --spk_list ${spk_list} \
                    --expdir ${expdir_wave} \
                    --n_jobs ${n_jobs}
        fi
        feats=${expdir_wave}/feats_tr_cut.scp
        waveforms=${expdir_wave}/wavs_tr_cut.scp
        if [ ! -f ${waveforms} ] || [ ! -f ${feats} ]; then
        #if true; then
            rm -f ${feats} ${waveforms}
            n_utt_spks=()
            sum_utt_spks=0
            flag_utt_spk_max=true
            count_utt_spk_gt_max=0
            for spk in ${spks[@]}; do
                n_utt_spk=`cat ${feats_sort_list} | grep "\/${spk}\/" | wc -l`
                if [ $n_utt_spk -gt $n_tr ]; then
                    sum_utt_spks=`expr $sum_utt_spks + $n_tr`
                    flag_utt_spk_max=false
                    count_utt_spk_gt_max=$(( $count_utt_spk_gt_max + 1 ))
                    n_utt_spks+=(${n_tr})
                    echo $spk $n_tr $sum_utt_spks
                else
                    sum_utt_spks=`expr $sum_utt_spks + $n_utt_spk`
                    n_utt_spks+=(${n_utt_spk})
                    echo $spk $n_utt_spk $n_tr $sum_utt_spks
                fi
            done
            if [ $sum_utt_spks -lt $n_tr_sum ] && ! ${flag_utt_spk_max} ; then
                flag=false
                rem_sum=$(( $n_tr_sum - $sum_utt_spks ))
                rem_sum_spk=$(( $rem_sum / $count_utt_spk_gt_max ))
                n_tr=$(( $n_tr + $rem_sum_spk ))
            else
                flag=true
            fi
            while ! $flag; do
                n_utt_spks=()
                sum_utt_spks=0
                flag_utt_spk_max=true
                count_utt_spk_gt_max=0
                for spk in ${spks[@]}; do
                    n_utt_spk=`cat ${feats_sort_list} | grep "\/${spk}\/" | wc -l`
                    if [ $n_utt_spk -gt $n_tr ]; then
                        sum_utt_spks=`expr $sum_utt_spks + $n_tr`
                        flag_utt_spk_max=false
                        count_utt_spk_gt_max=$(( $count_utt_spk_gt_max + 1 ))
                        n_utt_spks+=(${n_tr})
                        echo $spk $n_tr $sum_utt_spks
                    else
                        sum_utt_spks=`expr $sum_utt_spks + $n_utt_spk`
                        n_utt_spks+=(${n_utt_spk})
                        echo $spk $n_utt_spk $n_tr $sum_utt_spks
                    fi
                done
                if [ $sum_utt_spks -lt $n_tr_sum ] && ! ${flag_utt_spk_max} ; then
                    flag=false
                    rem_sum=$(( $n_tr_sum - $sum_utt_spks ))
                    rem_sum_spk=$(( $rem_sum / $count_utt_spk_gt_max ))
                    if [ $rem_sum_spk -eq 0 ]; then
                        rem_sum_spk=1
                    fi
                    n_tr=$(( $n_tr + $rem_sum_spk ))
                else
                    flag=true
                fi
            done
            idx_utt_spk=0
            for spk in ${spks[@]}; do
                n_utt_spk=${n_utt_spks[${idx_utt_spk}]}
                echo tr $spk $n_utt_spk
                cat ${feats_sort_list} | grep "\/${spk}\/" | head -n ${n_utt_spk} | sort >> ${feats}
                cat ${wav_sort_list} | grep "\/${spk}\/" | head -n ${n_utt_spk} | sort >> ${waveforms}
                idx_utt_spk=$(( $idx_utt_spk + 1 ))
            done
        fi
    fi

    if [ $mdl_name_wave == "wavernn_dualgru_compact_lpc_mband_10bit_cf_stft_emb_v2" ];then
        if [ $idx_resume_wave -gt 0 ]; then
            echo ""
            echo "mwdlp model is in training, please use less/vim to monitor the training log: ${expdir_wave}/log/train_resume-${idx_resume_wave}.log"
            echo ""
            echo "while opening the log file, please use phrase 'sme' or 'average' to quickly search for the summary on each epoch"
            ${cuda_cmd} ${expdir_wave}/log/train_resume-${idx_resume_wave}.log \
                train_nstages-sparse-wavernn_dualgru_compact_lpc_mband_10bit_cf_smpl_orgx_emb_v2.py \
                    --waveforms ${waveforms} \
                    --waveforms_eval $waveforms_eval \
                    --feats ${feats} \
                    --feats_eval $feats_eval \
                    --stats data/${trn}/stats_jnt.h5 \
                    --expdir ${expdir_wave} \
                    --lr ${lr} \
                    --do_prob ${do_prob} \
                    --step_count ${step_count_wave} \
                    --upsampling_factor ${upsampling_factor} \
                    --hidden_units_wave ${hidden_units_wave} \
                    --hidden_units_wave_2 ${hidden_units_wave_2} \
                    --batch_size ${batch_size_wave} \
                    --mcep_dim ${powmcep_dim} \
                    --kernel_size_wave ${kernel_size_wave} \
                    --dilation_size_wave ${dilation_size_wave} \
                    --n_workers ${n_workers} \
                    --pad_len ${pad_len} \
                    --t_start ${t_start} \
                    --t_end ${t_end} \
                    --interval ${interval} \
                    --densities ${densities} \
                    --n_stage ${n_stage} \
                    --lpc ${lpc} \
                    --right_size ${right_size_wave} \
                    --n_bands ${n_bands} \
                    --string_path ${string_path} \
                    --fs ${fs} \
                    --seg_conv_flag_wave ${seg_conv_flag_wave} \
                    --s_dim ${s_dim} \
                    --mid_dim ${mid_dim} \
                    --resume ${expdir_wave}/checkpoint-${idx_resume_wave}.pkl \
                    --GPU_device ${GPU_device}
        else
            echo ""
            echo "mwdlp model is in training, please use less/vim to monitor the training log: ${expdir_wave}/log/train.log"
            echo ""
            echo "while opening the log file, please use phrase 'sme' or 'average' to quickly search for the summary on each epoch"
            ${cuda_cmd} ${expdir_wave}/log/train.log \
                train_nstages-sparse-wavernn_dualgru_compact_lpc_mband_10bit_cf_smpl_orgx_emb_v2.py \
                    --waveforms ${waveforms} \
                    --waveforms_eval $waveforms_eval \
                    --feats ${feats} \
                    --feats_eval $feats_eval \
                    --stats data/${trn}/stats_jnt.h5 \
                    --expdir ${expdir_wave} \
                    --lr ${lr} \
                    --do_prob ${do_prob} \
                    --step_count ${step_count_wave} \
                    --upsampling_factor ${upsampling_factor} \
                    --hidden_units_wave ${hidden_units_wave} \
                    --hidden_units_wave_2 ${hidden_units_wave_2} \
                    --batch_size ${batch_size_wave} \
                    --mcep_dim ${powmcep_dim} \
                    --kernel_size_wave ${kernel_size_wave} \
                    --dilation_size_wave ${dilation_size_wave} \
                    --n_workers ${n_workers} \
                    --pad_len ${pad_len} \
                    --t_start ${t_start} \
                    --t_end ${t_end} \
                    --interval ${interval} \
                    --densities ${densities} \
                    --n_stage ${n_stage} \
                    --lpc ${lpc} \
                    --right_size ${right_size_wave} \
                    --n_bands ${n_bands} \
                    --string_path ${string_path} \
                    --fs ${fs} \
                    --seg_conv_flag_wave ${seg_conv_flag_wave} \
                    --s_dim ${s_dim} \
                    --mid_dim ${mid_dim} \
                    --GPU_device ${GPU_device}
        fi

# <<<<<<< Resume
#             echo "mwdlp model is in training, please use less/vim to monitor the training log: ${expdir_wave}/log/train_resume-${idx_resume_wave}.log"
#             ...
#             ${cuda_cmd} ${expdir_wave}/log/train_resume-${idx_resume_wave}.log \
#                     ...
#                     --mid_dim ${mid_dim} \
#                     --resume ${expdir_wave}/checkpoint-${idx_resume_wave}.pkl \
#                     --GPU_device ${GPU_device}
# =======
#             echo "mwdlp model is in training, please use less/vim to monitor the training log: ${expdir_wave}/log/train.log"
#             ...
#             ${cuda_cmd} ${expdir_wave}/log/train.log \
#                     ...
#                     --mid_dim ${mid_dim} \
#                     --GPU_device ${GPU_device}
# >>>>>>> Fresh

        echo ""
        echo "mwdlp training finished, please check the log file, and try to compile/decode real-time"
        echo ""
    fi
fi
# }}}


if [ `echo ${stage} | grep 5` ] || [ `echo ${stage} | grep 6` ]; then
    echo $expdir_wave
    if [ -f "${expdir_wave}/checkpoint-last.pkl" ]; then
        ${train_cmd} ${expdir_wave}/get_model_indices.log \
            get_model_indices.py \
                --expdir ${expdir_wave} \
                --confdir conf/${data_name}_wave
        min_idx_wave=`cat conf/${data_name}_wave.idx | awk '{print $2}'`
        echo "${data_name}: min_idx_wave=${min_idx_wave}"
    else
        echo "mwdlp checkpoints not found, please run mwdlp training step"
        exit
    fi
fi


# STAGE 5 {{{
if [ `echo ${stage} | grep 5` ] || [ `echo ${stage} | grep 6` ];then
for spk_src in ${spks_dec[@]};do
    if [ $mdl_name_wave == "wavernn_dualgru_compact_lpc_mband_10bit_cf_stft_emb_v2" ]; then
        outdir=${expdir_wave}/${mdl_name_wave}-${data_name}_dev-${hidden_units_wave}-${step_count_wave}-${lpc}-${n_bands}-${min_idx_wave}
        #outdir=${expdir_wave}/${mdl_name_wave}-${data_name}_tst-${hidden_units_wave}-${step_count_wave}-${lpc}-${n_bands}-${min_idx_wave}
    fi
if [ `echo ${stage} | grep 5` ];then
    echo $spk_src $min_idx_wave $data_name $mdl_name_wave
    echo $outdir
    echo "###################################################"
    echo "#               DECODING STEP                     #"
    echo "###################################################"
    echo ${setting_wave}

    checkpoint=${expdir_wave}/checkpoint-${min_idx_wave}.pkl
    config=${expdir_wave}/model.conf

    feats=data/${dev}/feats.scp
    #feats=data/${tst}/feats.scp

    feats_scp=${expdir_wave}/feats_${min_idx_wave}_${spk_src}.scp
    cat $feats | grep "\/${spk_src}\/" | sort | head -n ${n_wav_decode} > ${feats_scp}

    # decode
    if [ $mdl_name_wave == "wavernn_dualgru_compact_lpc_mband_10bit_cf_stft_emb_v2" ]; then
        echo ""
        #echo "now synthesizing ${spk_src}, log here:  ${expdir_wave}/log/decode_tst_${min_idx_wave}_${spk_src}.log"
        #${cuda_cmd} ${expdir_wave}/log/decode_tst_${min_idx_wave}_${spk_src}.log \
        echo "now synthesizing ${spk_src}, log here:  ${expdir_wave}/log/decode_dev_${min_idx_wave}_${spk_src}.log"
        ${cuda_cmd} ${expdir_wave}/log/decode_dev_${min_idx_wave}_${spk_src}.log \
            decode_wavernn_dualgru_compact_lpc_mband_cf.py \
                --feats ${feats_scp} \
                --outdir ${outdir}/${spk_src} \
                --checkpoint ${checkpoint} \
                --config ${config} \
                --fs ${fs} \
                --batch_size ${decode_batch_size} \
                --n_gpus ${n_gpus} \
                --GPU_device_str ${GPU_device_str}
        echo ""
        echo "synthesizing ${spk_src} is finished, pre-emphasized synthesized waveform here: $outdir/${spk_src}"
        echo ""
    fi
fi
# }}}


# STAGE 6 {{{
if [ `echo ${stage} | grep 6` ];then
    echo "###########################################################"
    echo "#             RESTORE NOISE SHAPING STEP                  #"
    echo "###########################################################"
    scp=${expdir_wave}/wav_generated_${min_idx_wave}_${spk_src}.scp
    find ${outdir}/${spk_src} -name "*.wav" | grep "\/${spk_src}\/" | sort > ${scp}

    # restore noise shaping
    ${train_cmd} --num-threads ${n_jobs} \
        ${expdir_wave}/${log}/noise_shaping_restore_${min_idx_wave}_${spk_src}.log \
        noise_shaping_emph.py \
            --waveforms ${scp} \
            --writedir ${outdir}_restored/${spk_src} \
            --alpha ${alpha} \
            --fs ${fs} \
            --inv true \
            --n_jobs ${n_jobs}
     echo ""
     echo "de-emphasis ${spk_src} is finished, synthesized waveform here: ${outdir}_restored/${spk_src}"
     echo ""
fi
# }}}
done
fi<|MERGE_RESOLUTION|>--- conflicted
+++ resolved
@@ -1012,8 +1012,6 @@
         idx_resume_wave=0
     fi
 
-    # order of files on feats-wav_ns pair has to be the same
-<<<<<<< HEAD
     # data/tr_vcc20_${shiftms}ms_${fs}kHz
     #   /feats.scp
     #   /wav_ns.scp
@@ -1021,9 +1019,9 @@
     #   /feats.scp
     #   /wav_ns.scp
     # Specify data paths
-    feats=data/${trn}/feats.scp
-=======
->>>>>>> cd6e90da
+    # feats=data/${trn}/feats.scp # deleted by me during origin merge
+    
+    # order of files on feats-wav_ns pair has to be the same
     feats_eval=data/${dev}/feats.scp
     waveforms_eval=data/${dev}/wav_ns.scp
     n_spk=${#spks[@]}
