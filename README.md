<<<<<<< HEAD
<div align="center">

# CycVAE-MWDLP VC <!-- omit in toc -->
<!-- [![Open In Colab](https://colab.research.google.com/assets/colab-badge.svg)][notebook] -->
[![Paper](http://img.shields.io/badge/paper-arxiv.2105.09858-B31B1B.svg)][paper]  

</div>

Clone of official implmentation of voice conversion system "CycVAE-MWDLP VC".

<!-- generated by [Markdown All in One](https://marketplace.visualstudio.com/items?itemName=yzhang.markdown-all-in-one) -->
- [Demo](#demo)
- [How to Use](#how-to-use)
    - [Requirements:](#requirements)
    - [install](#install)
    - [Steps for real-time low-latency decoding with CPU:](#steps-for-real-time-low-latency-decoding-with-cpu)
- [Original paper](#original-paper)
- [Details](#details)
- [Contact](#contact)

## Demo
- [Samples](https://drive.google.com/drive/folders/14pJSpYsoPpLR6Ah-EbENSsN6ABcSvB0w?usp=sharing)
- [Real-time compilable demo with CPU](https://drive.google.com/file/d/1j7ddvltaWwie0wEp79W6VL2EV-SSAW-g/view?usp=sharing)

## How to Use
<!-- ### Quick training <- omit in toc ->
Jump to **[Notebook in Google Colaboratory][notebook]**, then Run. that's all!!  
 -->
### Install <!-- omit in toc -->
#### Requirements:
=======
# Low-latency real-time multispeaker voice conversion (VC) with cyclic variational autoencoder (CycleVAE) and multiband WaveRNN using data-driven linear prediction (MWDLP)


## Requirements:
>>>>>>> cd6e90da
- UNIX
- 3.6 <= python <= 3.9
- CUDA 11.1
- jq
- make
- gcc

#### install
```bash
$ cd tools
$ make
$ cd ..
```

<<<<<<< HEAD
### Training <!-- omit in toc -->
1. Data preparation and preprocessing
2. VC and neural vocoder models training [~ 2.5 and 4 days each, respectively]
3. VC fine-tuning with fixed neural vocoder [~ 2.5 days]
4. VC decoder fine-tuning with fixed encoder and neural vocoder [~ 1.5 days]
#### Steps for real-time low-latency decoding with CPU:
=======

## Latest version
- 3.1 (2021/09/25)
    - Finalize VC and MWDLP Python implementations (impl.)
    - Bug fixes on C impl. to match the output of Python impl.
    - Fix input segmental convolution impl. as in original papers while allowing usage in real-time demo
    - Update MWDLP demo and samples with VCC20 dataset
    - Update VC demo and samples with VCC20 dataset


## Compilable demo

- MWDLP: [demo_mwdlp-10bit_emb-v2_vcc20](https://drive.google.com/file/d/1hR7N-iCSUMNx9P-pDVxftGIIKLLyXsnt/view?usp=sharing)

- VC: [demo_sparse-cyclevae-weightembv2-smpl_jnt_mwdlp-10bit_emb_vcc20](https://drive.google.com/file/d/1LtuQmnUP45iWoREbPK0vBTdu2tDZKYeT/view?usp=sharing)


## Samples from compilable demo

- MWDLP: [samples_demo_mwdlp-10bit_emb-v2_vcc20](https://drive.google.com/drive/folders/1by_BO-fkeouDgTZBWEeu6EnzaX8UgHL8?usp=sharing)

- VC: [samples_demo_sparse-cyclevae-weightembv2-smpl_jnt_mwdlp-10bit_emb_vcc20](https://drive.google.com/drive/folders/1PanNaqsOccCImHECywzsaX6mFwausznz?usp=sharing)


## Steps to build the models:
1. Data preparation and preprocessing
2. VC and neural vocoder models training [~ 2.5 and 4 days each, respectively]
3. VC fine-tuning with fixed neural vocoder [~ 2.5 days]
4. VC decoder fine-tuning with fixed encoder and neural vocoder [~ 2.5 days]


## Steps for real-time low-latency decoding with CPU:
>>>>>>> cd6e90da
1. Dump and compile models
2. Decode

Real-time implementation is based on [LPCNet](https://github.com/mozilla/LPCNet/).

<!-- ### Training Speed <!- omit in toc ->
X3.37 [iter/sec] @ NVIDIA T4 Google Colaboratory (AMP+)
 -->
## Original paper
[![Paper](http://img.shields.io/badge/paper-arxiv.2105.09858-B31B1B.svg)][paper]  
<!-- https://arxiv2bibtex.org/?q=2105.09858&format=bibtex -->
```
@misc{2105.09858,
Author = {Patrick Lumban Tobing and Tomoki Toda},
Title = {Low-Latency Real-Time Non-Parallel Voice Conversion based on Cyclic Variational Autoencoder and Multiband WaveRNN with Data-Driven Linear Prediction},
Year = {2021},
Eprint = {arXiv:2105.09858},
}
```

[paper]:https://arxiv.org/abs/2105.09858
<!-- [notebook]:https://colab.research.google.com/github/tarepan/Scyclone-PyTorch/blob/main/Scyclone_PyTorch.ipynb -->

## Details
Check

- VC + neural vocoder: **egs/cycvae_mwdlp_vcc20/README.md**
- neural vocoder only: **egs/mwdlp_vcc20/README.md**

## References

[1] [High-Fidelity and Low-Latency Universal Neural Vocoder based on Multiband WaveRNN with Data-Driven Linear Prediction for Discrete Waveform Modeling](https://arxiv.org/abs/2105.09856.pdf)

[2] [Low-latency real-time non-parallel voice conversion based on cyclic variational autoencoder and multiband WaveRNN with data-driven linear prediction](https://arxiv.org/pdf/2105.09858.pdf)


## Contact
Please check original repository.  <|MERGE_RESOLUTION|>--- conflicted
+++ resolved
@@ -1,4 +1,3 @@
-<<<<<<< HEAD
 <div align="center">
 
 # CycVAE-MWDLP VC <!-- omit in toc -->
@@ -20,8 +19,12 @@
 - [Contact](#contact)
 
 ## Demo
-- [Samples](https://drive.google.com/drive/folders/14pJSpYsoPpLR6Ah-EbENSsN6ABcSvB0w?usp=sharing)
-- [Real-time compilable demo with CPU](https://drive.google.com/file/d/1j7ddvltaWwie0wEp79W6VL2EV-SSAW-g/view?usp=sharing)
+- MWDLP
+  - model: [demo_mwdlp-10bit_emb-v2_vcc20](https://drive.google.com/file/d/1hR7N-iCSUMNx9P-pDVxftGIIKLLyXsnt/view?usp=sharing)
+  - sample: [samples_demo_mwdlp-10bit_emb-v2_vcc20](https://drive.google.com/drive/folders/1by_BO-fkeouDgTZBWEeu6EnzaX8UgHL8?usp=sharing)
+- VC
+  - model: [demo_sparse-cyclevae-weightembv2-smpl_jnt_mwdlp-10bit_emb_vcc20](https://drive.google.com/file/d/1LtuQmnUP45iWoREbPK0vBTdu2tDZKYeT/view?usp=sharing)
+  - sample: [samples_demo_sparse-cyclevae-weightembv2-smpl_jnt_mwdlp-10bit_emb_vcc20](https://drive.google.com/drive/folders/1PanNaqsOccCImHECywzsaX6mFwausznz?usp=sharing)
 
 ## How to Use
 <!-- ### Quick training <- omit in toc ->
@@ -29,12 +32,6 @@
  -->
 ### Install <!-- omit in toc -->
 #### Requirements:
-=======
-# Low-latency real-time multispeaker voice conversion (VC) with cyclic variational autoencoder (CycleVAE) and multiband WaveRNN using data-driven linear prediction (MWDLP)
-
-
-## Requirements:
->>>>>>> cd6e90da
 - UNIX
 - 3.6 <= python <= 3.9
 - CUDA 11.1
@@ -49,47 +46,13 @@
 $ cd ..
 ```
 
-<<<<<<< HEAD
 ### Training <!-- omit in toc -->
-1. Data preparation and preprocessing
-2. VC and neural vocoder models training [~ 2.5 and 4 days each, respectively]
-3. VC fine-tuning with fixed neural vocoder [~ 2.5 days]
-4. VC decoder fine-tuning with fixed encoder and neural vocoder [~ 1.5 days]
-#### Steps for real-time low-latency decoding with CPU:
-=======
-
-## Latest version
-- 3.1 (2021/09/25)
-    - Finalize VC and MWDLP Python implementations (impl.)
-    - Bug fixes on C impl. to match the output of Python impl.
-    - Fix input segmental convolution impl. as in original papers while allowing usage in real-time demo
-    - Update MWDLP demo and samples with VCC20 dataset
-    - Update VC demo and samples with VCC20 dataset
-
-
-## Compilable demo
-
-- MWDLP: [demo_mwdlp-10bit_emb-v2_vcc20](https://drive.google.com/file/d/1hR7N-iCSUMNx9P-pDVxftGIIKLLyXsnt/view?usp=sharing)
-
-- VC: [demo_sparse-cyclevae-weightembv2-smpl_jnt_mwdlp-10bit_emb_vcc20](https://drive.google.com/file/d/1LtuQmnUP45iWoREbPK0vBTdu2tDZKYeT/view?usp=sharing)
-
-
-## Samples from compilable demo
-
-- MWDLP: [samples_demo_mwdlp-10bit_emb-v2_vcc20](https://drive.google.com/drive/folders/1by_BO-fkeouDgTZBWEeu6EnzaX8UgHL8?usp=sharing)
-
-- VC: [samples_demo_sparse-cyclevae-weightembv2-smpl_jnt_mwdlp-10bit_emb_vcc20](https://drive.google.com/drive/folders/1PanNaqsOccCImHECywzsaX6mFwausznz?usp=sharing)
-
-
-## Steps to build the models:
 1. Data preparation and preprocessing
 2. VC and neural vocoder models training [~ 2.5 and 4 days each, respectively]
 3. VC fine-tuning with fixed neural vocoder [~ 2.5 days]
 4. VC decoder fine-tuning with fixed encoder and neural vocoder [~ 2.5 days]
 
-
-## Steps for real-time low-latency decoding with CPU:
->>>>>>> cd6e90da
+#### Steps for real-time low-latency decoding with CPU:
 1. Dump and compile models
 2. Decode
 
